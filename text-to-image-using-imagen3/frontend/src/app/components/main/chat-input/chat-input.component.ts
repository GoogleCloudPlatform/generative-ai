<<<<<<< HEAD
import {Component, EventEmitter, Output} from '@angular/core';
import {ActivatedRoute} from '@angular/router';
import {SpeechToTextService} from 'src/app/services/speech-to-text';
=======
import { Component, EventEmitter, Output, Input } from '@angular/core';
import { ActivatedRoute, Router } from '@angular/router';
import { SpeechToTextService } from 'src/app/services/speech-to-text';
>>>>>>> 9003f74e

@Component({
  selector: 'app-chat-input',
  templateUrl: './chat-input.component.html',
  styleUrls: ['./chat-input.component.scss'],
})
export class ChatInputComponent {
  isRecording = false;
  transcribedText = '';
  mediaRecorder: MediaRecorder | undefined;
  audioChunks: Blob[] = [];

  @Input() term: string = '';
  @Output() emitSearch: EventEmitter<string> = new EventEmitter();

  constructor(
    private speechToTextService: SpeechToTextService,
    private route: ActivatedRoute
  ) {
    const query = this.route.snapshot.queryParamMap.get('q');
    if (query) {
      this.term = query;
    }
  }

  ngOnInit() {
    navigator.mediaDevices
      .getUserMedia({ audio: true })
      .then(stream => this.setupMediaRecorder(stream))
<<<<<<< HEAD
      .catch(err => {
        console.error(err);
      });
=======
      .catch(err => { });
>>>>>>> 9003f74e
  }

  searchTerm() {
    if (this.term && this.term.trim()) {
      this.emitSearch.emit(this.term.trim());
    }
    // this.emitSearch.emit(this.term);
  }

  setupMediaRecorder(stream: MediaStream) {
    this.mediaRecorder = new MediaRecorder(stream);
    this.mediaRecorder.ondataavailable = event =>
      this.audioChunks.push(event.data);
    this.mediaRecorder.onstop = () => this.sendAudioToGCP();
  }

  startRecording() {
    this.isRecording = true;
    this.audioChunks = [];
    if (this.mediaRecorder) this.mediaRecorder.start();
  }

  stopRecording() {
    this.isRecording = false;
    if (this.mediaRecorder) this.mediaRecorder.stop();
  }

  async sendAudioToGCP() {
    const audioBlob = new Blob(this.audioChunks);
    (await this.speechToTextService.transcribeAudio(audioBlob)).subscribe(
      (response: any) => {
        this.term = response[0];
        this.searchTerm();
      },
      (error: any) => {
        // Handle errors
        console.error('Error transcribing audio:', error);
      }
    );
  }
}<|MERGE_RESOLUTION|>--- conflicted
+++ resolved
@@ -1,12 +1,6 @@
-<<<<<<< HEAD
-import {Component, EventEmitter, Output} from '@angular/core';
+import {Component, EventEmitter, Output, Input} from '@angular/core';
 import {ActivatedRoute} from '@angular/router';
 import {SpeechToTextService} from 'src/app/services/speech-to-text';
-=======
-import { Component, EventEmitter, Output, Input } from '@angular/core';
-import { ActivatedRoute, Router } from '@angular/router';
-import { SpeechToTextService } from 'src/app/services/speech-to-text';
->>>>>>> 9003f74e
 
 @Component({
   selector: 'app-chat-input',
@@ -36,13 +30,9 @@
     navigator.mediaDevices
       .getUserMedia({ audio: true })
       .then(stream => this.setupMediaRecorder(stream))
-<<<<<<< HEAD
       .catch(err => {
         console.error(err);
       });
-=======
-      .catch(err => { });
->>>>>>> 9003f74e
   }
 
   searchTerm() {
