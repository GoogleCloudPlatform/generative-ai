--- conflicted
+++ resolved
@@ -32,19 +32,12 @@
         image_style: str = "modern",
     ) -> List[ImageGenerationResult]:
         _, PROJECT_ID = google.auth.default()
-<<<<<<< HEAD
-        LOCATION = "northamerica-northeast1"
-        client = genai.Client(
-            vertexai=True, project=PROJECT_ID, location=LOCATION
-        )
-=======
         LOCATION = "us-central1"
         client = genai.Client(vertexai=True, project=PROJECT_ID, location=LOCATION)
         print("generate_images method called!")
         
         response_imagen: List[ImageGenerationResult] = []
         response_gemini: List[ImageGenerationResult] = []
->>>>>>> dac3cf42
 
             # --- Imagen3 Image Generation ---
         try:
