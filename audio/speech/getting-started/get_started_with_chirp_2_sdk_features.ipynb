{
<<<<<<< HEAD
 "cells": [
  {
   "cell_type": "code",
   "execution_count": null,
   "metadata": {
    "id": "ur8xi4C7S06n"
   },
   "outputs": [],
   "source": [
    "# Copyright 2024 Google LLC\n",
    "#\n",
    "# Licensed under the Apache License, Version 2.0 (the \"License\");\n",
    "# you may not use this file except in compliance with the License.\n",
    "# You may obtain a copy of the License at\n",
    "#\n",
    "#     https://www.apache.org/licenses/LICENSE-2.0\n",
    "#\n",
    "# Unless required by applicable law or agreed to in writing, software\n",
    "# distributed under the License is distributed on an \"AS IS\" BASIS,\n",
    "# WITHOUT WARRANTIES OR CONDITIONS OF ANY KIND, either express or implied.\n",
    "# See the License for the specific language governing permissions and\n",
    "# limitations under the License."
   ]
  },
  {
   "cell_type": "markdown",
   "metadata": {
    "id": "JAPoU8Sm5E6e"
   },
   "source": [
    "# Get started with Chirp 2 - Advanced features\n",
    "\n",
    "<table align=\"left\">\n",
    "  <td style=\"text-align: center\">\n",
    "    <a href=\"https://colab.research.google.com/github/GoogleCloudPlatform/generative-ai/blob/main/speech/getting-started/get_started_with_chirp_2_sdk_features.ipynb\">\n",
    "      <img width=\"32px\" src=\"https://www.gstatic.com/pantheon/images/bigquery/welcome_page/colab-logo.svg\" alt=\"Google Colaboratory logo\"><br> Open in Colab\n",
    "    </a>\n",
    "  </td>\n",
    "  <td style=\"text-align: center\">\n",
    "    <a href=\"https://console.cloud.google.com/vertex-ai/colab/import/https:%2F%2Fraw.githubusercontent.com%2FGoogleCloudPlatform%2Fgenerative-ai%2Fmain%2Fspeech%2Fgetting-started%2Fget_started_with_chirp_2_sdk_features.ipynb\">\n",
    "      <img width=\"32px\" src=\"https://lh3.googleusercontent.com/JmcxdQi-qOpctIvWKgPtrzZdJJK-J3sWE1RsfjZNwshCFgE_9fULcNpuXYTilIR2hjwN\" alt=\"Google Cloud Colab Enterprise logo\"><br> Open in Colab Enterprise\n",
    "    </a>\n",
    "  </td>\n",
    "  <td style=\"text-align: center\">\n",
    "    <a href=\"https://console.cloud.google.com/vertex-ai/workbench/deploy-notebook?download_url=https://raw.githubusercontent.com/GoogleCloudPlatform/generative-ai/main/speech/getting-started/get_started_with_chirp_2_sdk_features.ipynb\">\n",
    "      <img src=\"https://www.gstatic.com/images/branding/gcpiconscolors/vertexai/v1/32px.svg\" alt=\"Vertex AI logo\"><br> Open in Vertex AI Workbench\n",
    "    </a>\n",
    "  </td>\n",
    "  <td style=\"text-align: center\">\n",
    "    <a href=\"https://github.com/GoogleCloudPlatform/generative-ai/blob/main/speech/getting-started/get_started_with_chirp_2_sdk_features.ipynb\">\n",
    "      <img width=\"32px\" src=\"https://upload.wikimedia.org/wikipedia/commons/9/91/Octicons-mark-github.svg\" alt=\"GitHub logo\"><br> View on GitHub\n",
    "    </a>\n",
    "  </td>\n",
    "</table>"
   ]
  },
  {
   "cell_type": "markdown",
   "metadata": {
    "id": "84f0f73a0f76"
   },
   "source": [
    "| | |\n",
    "|-|-|\n",
    "| Author(s) | [Ivan Nardini](https://github.com/inardini) |"
   ]
  },
  {
   "cell_type": "markdown",
   "metadata": {
    "id": "tvgnzT1CKxrO"
   },
   "source": [
    "## Overview\n",
    "\n",
    "In this tutorial, you learn about how to use [Chirp 2](https://cloud.google.com/speech-to-text/v2/docs/chirp_2-model), the latest generation of Google's multilingual ASR-specific models, and its new features, including word-level timestamps, model adaptation, and speech translation."
   ]
  },
  {
   "cell_type": "markdown",
   "metadata": {
    "id": "61RBz8LLbxCR"
   },
   "source": [
    "## Get started"
   ]
  },
  {
   "cell_type": "markdown",
   "metadata": {
    "id": "No17Cw5hgx12"
   },
   "source": [
    "### Install Speech-to-Text SDK and other required packages\n"
   ]
  },
  {
   "cell_type": "code",
   "execution_count": null,
   "metadata": {
    "id": "e73_ZgKWYedz"
   },
   "outputs": [],
   "source": [
    "! apt update -y -qq\n",
    "! apt install ffmpeg -y -qq"
   ]
  },
  {
   "cell_type": "code",
   "execution_count": null,
   "metadata": {
    "id": "tFy3H3aPgx12"
   },
   "outputs": [],
   "source": [
    "%pip install --quiet 'google-cloud-speech' 'protobuf<4.21' 'google-auth==2.27.0' 'pydub' 'etils' 'jiwer' 'ffmpeg-python' 'plotly' 'gradio'"
   ]
  },
  {
   "cell_type": "markdown",
   "metadata": {
    "id": "R5Xep4W9lq-Z"
   },
   "source": [
    "### Restart runtime\n",
    "\n",
    "To use the newly installed packages in this Jupyter runtime, you must restart the runtime. You can do this by running the cell below, which restarts the current kernel.\n",
    "\n",
    "The restart might take a minute or longer. After it's restarted, continue to the next step."
   ]
  },
  {
   "cell_type": "code",
   "execution_count": null,
   "metadata": {
    "id": "XRvKdaPDTznN"
   },
   "outputs": [],
   "source": [
    "import IPython\n",
    "\n",
    "app = IPython.Application.instance()\n",
    "app.kernel.do_shutdown(True)"
   ]
  },
  {
   "cell_type": "markdown",
   "metadata": {
    "id": "SbmM4z7FOBpM"
   },
   "source": [
    "<div class=\"alert alert-block alert-warning\">\n",
    "<b>⚠️ The kernel is going to restart. Wait until it's finished before continuing to the next step. ⚠️</b>\n",
    "</div>\n"
   ]
  },
  {
   "cell_type": "markdown",
   "metadata": {
    "id": "dmWOrTJ3gx13"
   },
   "source": [
    "### Authenticate your notebook environment (Colab only)\n",
    "\n",
    "If you're running this notebook on Google Colab, run the cell below to authenticate your environment."
   ]
  },
  {
   "cell_type": "code",
   "execution_count": null,
   "metadata": {
    "id": "NyKGtVQjgx13"
   },
   "outputs": [],
   "source": [
    "import sys\n",
    "\n",
    "if \"google.colab\" in sys.modules:\n",
    "    from google.colab import auth\n",
    "\n",
    "    auth.authenticate_user()"
   ]
  },
  {
   "cell_type": "markdown",
   "metadata": {
    "id": "DF4l8DTdWgPY"
   },
   "source": [
    "### Set Google Cloud project information and initialize Speech-to-Text V2 SDK\n",
    "\n",
    "To get started using the Speech-to-Text API, you must have an existing Google Cloud project and [enable the Speech-to-Text API](https://console.cloud.google.com/flows/enableapi?apiid=speech.googleapis.com).\n",
    "\n",
    "Learn more about [setting up a project and a development environment](https://cloud.google.com/vertex-ai/docs/start/cloud-environment)."
   ]
  },
  {
   "cell_type": "code",
   "execution_count": null,
   "metadata": {
    "id": "WIQyBhAn_9tK"
   },
   "outputs": [],
   "source": [
    "import os\n",
    "\n",
    "PROJECT_ID = \"[your-project-id]\"  # @param {type:\"string\", isTemplate: true}\n",
    "\n",
    "if PROJECT_ID == \"[your-project-id]\":\n",
    "    PROJECT_ID = str(os.environ.get(\"GOOGLE_CLOUD_PROJECT\"))\n",
    "\n",
    "LOCATION = os.environ.get(\"GOOGLE_CLOUD_REGION\", \"us-central1\")"
   ]
  },
  {
   "cell_type": "code",
   "execution_count": null,
   "metadata": {
    "id": "Nqwi-5ufWp_B"
   },
   "outputs": [],
   "source": [
    "from google.api_core.client_options import ClientOptions\n",
    "from google.cloud.speech_v2 import SpeechClient\n",
    "\n",
    "API_ENDPOINT = f\"{LOCATION}-speech.googleapis.com\"\n",
    "\n",
    "client = SpeechClient(\n",
    "    client_options=ClientOptions(\n",
    "        api_endpoint=API_ENDPOINT,\n",
    "    )\n",
    ")"
   ]
  },
  {
   "cell_type": "markdown",
   "metadata": {
    "id": "zgPO1eR3CYjk"
   },
   "source": [
    "### Create a Cloud Storage bucket\n",
    "\n",
    "Create a storage bucket to store intermediate artifacts such as datasets."
   ]
  },
  {
   "cell_type": "code",
   "execution_count": null,
   "metadata": {
    "id": "MzGDU7TWdts_"
   },
   "outputs": [],
   "source": [
    "BUCKET_NAME = \"your-bucket-name-unique\"  # @param {type:\"string\", isTemplate: true}\n",
    "\n",
    "BUCKET_URI = f\"gs://{BUCKET_NAME}\"  # @param {type:\"string\"}"
   ]
  },
  {
   "cell_type": "markdown",
   "metadata": {
    "id": "-EcIXiGsCePi"
   },
   "source": [
    "**Only if your bucket doesn't already exist**: Run the following cell to create your Cloud Storage bucket."
   ]
  },
  {
   "cell_type": "code",
   "execution_count": null,
   "metadata": {
    "id": "NIq7R4HZCfIc"
   },
   "outputs": [],
   "source": [
    "! gsutil mb -l $LOCATION -p $PROJECT_ID $BUCKET_URI"
   ]
  },
  {
   "cell_type": "markdown",
   "metadata": {
    "id": "5303c05f7aa6"
   },
   "source": [
    "### Import libraries"
   ]
  },
  {
   "cell_type": "code",
   "execution_count": null,
   "metadata": {
    "id": "6fc324893334"
   },
   "outputs": [],
   "source": [
    "import gradio as gr\n",
    "from google.cloud.speech_v2.types import cloud_speech"
   ]
  },
  {
   "cell_type": "code",
   "execution_count": null,
   "metadata": {
    "id": "qqm0OQpAYCph"
   },
   "outputs": [],
   "source": [
    "import io\n",
    "import os\n",
    "\n",
    "import IPython.display as ipd\n",
    "from etils import epath as ep\n",
    "from pydub import AudioSegment"
   ]
  },
  {
   "cell_type": "markdown",
   "metadata": {
    "id": "sP8GBj3tBAC1"
   },
   "source": [
    "### Set constants"
   ]
  },
  {
   "cell_type": "code",
   "execution_count": null,
   "metadata": {
    "id": "rXTVeU1uBBqY"
   },
   "outputs": [],
   "source": [
    "INPUT_AUDIO_SAMPLE_FILE_URI = (\n",
    "    \"gs://github-repo/audio_ai/speech_recognition/attention_is_all_you_need_podcast.wav\"\n",
    ")\n",
    "INPUT_LONG_AUDIO_SAMPLE_FILE_URI = (\n",
    "    f\"{BUCKET_URI}/speech_recognition/data/long_audio_sample.wav\"\n",
    ")\n",
    "\n",
    "RECOGNIZER = client.recognizer_path(PROJECT_ID, LOCATION, \"_\")\n",
    "\n",
    "MAX_CHUNK_SIZE = 25600"
   ]
  },
  {
   "cell_type": "markdown",
   "metadata": {
    "id": "djgFxrGC_Ykd"
   },
   "source": [
    "### Helpers"
   ]
  },
  {
   "cell_type": "code",
   "execution_count": null,
   "metadata": {
    "id": "Zih8W_wC_caW"
   },
   "outputs": [],
   "source": [
    "def read_audio_file(audio_file_path: str) -> bytes:\n",
    "    \"\"\"\n",
    "    Read audio file as bytes.\n",
    "    \"\"\"\n",
    "    if audio_file_path.startswith(\"gs://\"):\n",
    "        with ep.Path(audio_file_path).open(\"rb\") as f:\n",
    "            audio_bytes = f.read()\n",
    "    else:\n",
    "        with open(audio_file_path, \"rb\") as f:\n",
    "            audio_bytes = f.read()\n",
    "    return audio_bytes\n",
    "\n",
    "\n",
    "def save_audio_sample(audio_bytes: bytes, output_file_uri: str) -> None:\n",
    "    \"\"\"\n",
    "    Save audio sample as a file in Google Cloud Storage.\n",
    "    \"\"\"\n",
    "\n",
    "    output_file_path = ep.Path(output_file_uri)\n",
    "    if not output_file_path.parent.exists():\n",
    "        output_file_path.parent.mkdir(parents=True, exist_ok=True)\n",
    "\n",
    "    with output_file_path.open(\"wb\") as f:\n",
    "        f.write(audio_bytes)\n",
    "\n",
    "\n",
    "def extract_audio_sample(audio_bytes: bytes, duration: int) -> bytes:\n",
    "    \"\"\"\n",
    "    Extracts a random audio sample of a given duration from an audio file.\n",
    "    \"\"\"\n",
    "    audio = AudioSegment.from_file(io.BytesIO(audio_bytes))\n",
    "    start_time = 0\n",
    "    audio_sample = audio[start_time : start_time + duration * 1000]\n",
    "\n",
    "    audio_bytes = io.BytesIO()\n",
    "    audio_sample.export(audio_bytes, format=\"wav\")\n",
    "    audio_bytes.seek(0)\n",
    "\n",
    "    return audio_bytes.read()\n",
    "\n",
    "\n",
    "def play_audio_sample(audio_bytes: bytes) -> None:\n",
    "    \"\"\"\n",
    "    Plays the audio sample in a notebook.\n",
    "    \"\"\"\n",
    "    audio_file = io.BytesIO(audio_bytes)\n",
    "    ipd.display(ipd.Audio(audio_file.read(), rate=44100))\n",
    "\n",
    "\n",
    "def parse_real_time_recognize_response(response) -> list[tuple[str, int]]:\n",
    "    \"\"\"Parse real-time responses from the Speech-to-Text API\"\"\"\n",
    "    real_time_recognize_results = []\n",
    "    for result in response.results:\n",
    "        real_time_recognize_results.append(\n",
    "            (result.alternatives[0].transcript, result.result_end_offset)\n",
    "        )\n",
    "    return real_time_recognize_results\n",
    "\n",
    "\n",
    "def parse_words_real_time_recognize_response(response):\n",
    "    \"\"\"\n",
    "    Parse the word-level results from a real-time speech recognition response.\n",
    "    \"\"\"\n",
    "    real_time_recognize_results = []\n",
    "    for result in response.results:\n",
    "        for word_info in result.alternatives[0].words:\n",
    "            word = word_info.word\n",
    "            start_time = word_info.start_offset.seconds\n",
    "            end_time = word_info.end_offset.seconds\n",
    "            real_time_recognize_results.append(\n",
    "                {\"word\": word, \"start\": start_time, \"end\": end_time}\n",
    "            )\n",
    "    return real_time_recognize_results\n",
    "\n",
    "\n",
    "def print_transcription(\n",
    "    audio_sample_bytes: bytes, transcriptions: str, play_audio=True\n",
    ") -> None:\n",
    "    \"\"\"Prettify the play of the audio and the associated print of the transcription text in a notebook\"\"\"\n",
    "\n",
    "    if play_audio:\n",
    "        # Play the audio sample\n",
    "        display(ipd.HTML(\"<b>Audio:</b>\"))\n",
    "        play_audio_sample(audio_sample_bytes)\n",
    "        display(ipd.HTML(\"<br>\"))\n",
    "\n",
    "    # Display the transcription text\n",
    "    display(ipd.HTML(\"<b>Transcription:</b>\"))\n",
    "    for transcription, _ in ts_real_time_recognize_results:\n",
    "        formatted_text = f\"<pre style='font-family: monospace; white-space: pre-wrap;'>{transcription}</pre>\"\n",
    "        display(ipd.HTML(formatted_text))"
   ]
  },
  {
   "cell_type": "markdown",
   "metadata": {
    "id": "y4MO5i9X4yq3"
   },
   "source": [
    "### Prepare audio samples\n",
    "\n",
    "The podcast audio is ~ 8 mins. Depending on the audio length, you can use different transcribe API methods. To learn more, check out the official documentation.  "
   ]
  },
  {
   "cell_type": "markdown",
   "metadata": {
    "id": "4uTeBXo6dZlS"
   },
   "source": [
    "#### Read the audio file\n",
    "\n",
    "Let's start reading the input audio sample you want to transcribe.\n",
    "\n",
    "In this case, it is a podcast generated with NotebookLM about the \"Attention is all you need\" [paper](https://arxiv.org/abs/1706.03762)."
   ]
  },
  {
   "cell_type": "code",
   "execution_count": null,
   "metadata": {
    "id": "pjzwMWqpdldM"
   },
   "outputs": [],
   "source": [
    "input_audio_bytes = read_audio_file(INPUT_AUDIO_SAMPLE_FILE_URI)"
   ]
  },
  {
   "cell_type": "markdown",
   "metadata": {
    "id": "cIAl9Lyd4niN"
   },
   "source": [
    "#### Prepare a short audio sample (< 1 min)\n",
    "\n",
    "Extract a short audio sample from the original one for streaming and real-time audio processing."
   ]
  },
  {
   "cell_type": "code",
   "execution_count": null,
   "metadata": {
    "id": "MofmWRSH4niO"
   },
   "outputs": [],
   "source": [
    "short_audio_sample_bytes = extract_audio_sample(input_audio_bytes, 30)"
   ]
  },
  {
   "cell_type": "code",
   "execution_count": null,
   "metadata": {
    "id": "AC2YeY7v4niO"
   },
   "outputs": [],
   "source": [
    "play_audio_sample(short_audio_sample_bytes)"
   ]
  },
  {
   "cell_type": "markdown",
   "metadata": {
    "id": "VPVDNRyVxquo"
   },
   "source": [
    "## Improve transcription using Chirp 2's word-timing and speech adaptation features\n",
    "\n",
    "Chirp 2 supports word-level timestamps for each transcribed word and speech adaptation to help the model improving recognition accuracy for specific terms or proper nouns."
   ]
  },
  {
   "cell_type": "markdown",
   "metadata": {
    "id": "oYCgDay2hAgB"
   },
   "source": [
    "### Perform real-time speech recognition with word-timing"
   ]
  },
  {
   "cell_type": "markdown",
   "metadata": {
    "id": "F83r9aiNhAgD"
   },
   "source": [
    "#### Define real-time recognition configuration with `enable_word_time_offsets` parameter.\n",
    "\n",
    "You define the real-time recognition configuration which allows you to set the model to use, language code of the audio and more.\n",
    "\n",
    "In this case, you enable word timing feature. When True, the top result includes a list of words and the start and end time offsets (timestamps) for those words."
   ]
  },
  {
   "cell_type": "code",
   "execution_count": null,
   "metadata": {
    "id": "j0WprZ-phAgD"
   },
   "outputs": [],
   "source": [
    "wt_real_time_config = cloud_speech.RecognitionConfig(\n",
    "    auto_decoding_config=cloud_speech.AutoDetectDecodingConfig(),\n",
    "    language_codes=[\"en-US\"],\n",
    "    model=\"chirp_2\",\n",
    "    features=cloud_speech.RecognitionFeatures(\n",
    "        enable_word_time_offsets=True,\n",
    "        enable_automatic_punctuation=True,\n",
    "    ),\n",
    ")"
   ]
  },
  {
   "cell_type": "markdown",
   "metadata": {
    "id": "r2TqksAqhAgD"
   },
   "source": [
    "#### Define the real-time request configuration\n",
    "\n",
    "Next, you define the real-time request passing the configuration and the audio sample you want to transcribe.\n"
   ]
  },
  {
   "cell_type": "code",
   "execution_count": null,
   "metadata": {
    "id": "Nh55mSzXhAgD"
   },
   "outputs": [],
   "source": [
    "wt_real_time_request = cloud_speech.RecognizeRequest(\n",
    "    config=wt_real_time_config, content=short_audio_sample_bytes, recognizer=RECOGNIZER\n",
    ")"
   ]
  },
  {
   "cell_type": "markdown",
   "metadata": {
    "id": "817YXVBli0aY"
   },
   "source": [
    "#### Run the real-time recognition request\n",
    "\n",
    "Finally you submit the real-time recognition request."
   ]
  },
  {
   "cell_type": "code",
   "execution_count": null,
   "metadata": {
    "id": "rc0cBrVsi7UG"
   },
   "outputs": [],
   "source": [
    "wt_response = client.recognize(request=wt_real_time_request)\n",
    "wt_real_time_recognize_results = parse_real_time_recognize_response(wt_response)"
   ]
  },
  {
   "cell_type": "markdown",
   "metadata": {
    "id": "J2vpMSv7CZ_2"
   },
   "source": [
    "And you use a helper function to visualize transcriptions and the associated streams."
   ]
  },
  {
   "cell_type": "code",
   "execution_count": null,
   "metadata": {
    "id": "ezH51rLH4CBR"
   },
   "outputs": [],
   "source": [
    "for transcription, _ in wt_real_time_recognize_results:\n",
    "    print_transcription(short_audio_sample_bytes, transcription)"
   ]
  },
  {
   "cell_type": "markdown",
   "metadata": {
    "id": "iFhUcPcO-Zeh"
   },
   "source": [
    "#### Visualize word timings"
   ]
  },
  {
   "cell_type": "code",
   "execution_count": null,
   "metadata": {
    "id": "mhH42sab-3Tg"
   },
   "outputs": [],
   "source": [
    "n = 10\n",
    "word_timings = parse_words_real_time_recognize_response(wt_response)\n",
    "for word_info in word_timings[:n]:\n",
    "    print(\n",
    "        f\"Word: {word_info['word']} - Start: {word_info['start']} sec - End: {word_info['end']} sec\"\n",
    "    )"
   ]
  },
  {
   "cell_type": "markdown",
   "metadata": {
    "id": "IFOq3SK0qOT_"
   },
   "source": [
    "### Improve real-time speech recognition accuracy with model adaptation\n",
    "\n",
    "So far, Chirp 2 transcribes the podcast correctly. That's in part because podcasts are recorded in ideal enviroments like a recording studio. But that's not always the case. For example, suppose that your audio data is recorded in noisy environment or the recording has strong accents or someone speaks quickly.\n",
    "\n",
    "To handle this and many other scenarios and improve real-time speech recognition accuracy, you can use model adaptation. To enable model adaptation with Chirp 2, you use the `adaptation` parameter.\n",
    "\n",
    "With `adaptation` parameter, you provide \"hints\" to the speech recognizer to favor specific words and phrases (`AdaptationPhraseSet` class) in the results. And for each hint you can define an hint boost which is the probability that a specific word or phrase will be recognized over other similar sounding phrases. Be careful to use higher boost. Higher the boost, higher is the chance of false positive recognition as well. We recommend using a binary search approach to finding the optimal value for your use case as well as adding phrases both with and without boost to your requests.\n"
   ]
  },
  {
   "cell_type": "markdown",
   "metadata": {
    "id": "1--AAmsYq-vG"
   },
   "source": [
    "#### Define real-time recognition configuration with `adaptation` parameter\n",
    "\n",
    "You define a new real-time recognition configuration which includes the `adaptation` configuration.\n"
   ]
  },
  {
   "cell_type": "code",
   "execution_count": null,
   "metadata": {
    "id": "qUr76NRcq-vH"
   },
   "outputs": [],
   "source": [
    "adaptation_real_time_config = cloud_speech.RecognitionConfig(\n",
    "    auto_decoding_config=cloud_speech.AutoDetectDecodingConfig(),\n",
    "    language_codes=[\"en-US\"],\n",
    "    model=\"chirp_2\",\n",
    "    features=cloud_speech.RecognitionFeatures(\n",
    "        enable_automatic_punctuation=True,\n",
    "    ),\n",
    "    adaptation=cloud_speech.SpeechAdaptation(\n",
    "        phrase_sets=[\n",
    "            cloud_speech.SpeechAdaptation.AdaptationPhraseSet(\n",
    "                inline_phrase_set=cloud_speech.PhraseSet(\n",
    "                    phrases=[\n",
    "                        {\n",
    "                            \"value\": \"you know\",  # often mumbled or spoken quickly\n",
    "                            \"boost\": 10.0,\n",
    "                        },\n",
    "                        {\n",
    "                            \"value\": \"what are they called again?\"  # hesitations and changes in intonation\n",
    "                        },\n",
    "                        {\n",
    "                            \"value\": \"Yeah, it's wild.\"  # short interjections have brevity and the emotional inflection\n",
    "                        },\n",
    "                    ]\n",
    "                )\n",
    "            )\n",
    "        ]\n",
    "    ),\n",
    ")"
   ]
  },
  {
   "cell_type": "markdown",
   "metadata": {
    "id": "2Lm8e-2Cq-vH"
   },
   "source": [
    "#### Define the real-time request configuration"
   ]
  },
  {
   "cell_type": "code",
   "execution_count": null,
   "metadata": {
    "id": "pH9ZxWFIq-vH"
   },
   "outputs": [],
   "source": [
    "adaptation_real_time_request = cloud_speech.RecognizeRequest(\n",
    "    config=adaptation_real_time_config,\n",
    "    content=short_audio_sample_bytes,\n",
    "    recognizer=RECOGNIZER,\n",
    ")"
   ]
  },
  {
   "cell_type": "markdown",
   "metadata": {
    "id": "xaQSQMZZq-vH"
   },
   "source": [
    "#### Run the real-time recognition request"
   ]
  },
  {
   "cell_type": "code",
   "execution_count": null,
   "metadata": {
    "id": "KYiCZjDWq-vH"
   },
   "outputs": [],
   "source": [
    "adapted_response = client.recognize(request=adaptation_real_time_request)\n",
    "adapted_real_time_recognize_results = parse_real_time_recognize_response(\n",
    "    adapted_response\n",
    ")"
   ]
  },
  {
   "cell_type": "markdown",
   "metadata": {
    "id": "xOjvJHHmq-vH"
   },
   "source": [
    "And you use a helper function to visualize transcriptions and the associated streams."
   ]
  },
  {
   "cell_type": "code",
   "execution_count": null,
   "metadata": {
    "id": "7Xipn8H4q-vH"
   },
   "outputs": [],
   "source": [
    "for transcription, _ in adapted_real_time_recognize_results:\n",
    "    print_transcription(short_audio_sample_bytes, transcription)"
   ]
  },
  {
   "cell_type": "markdown",
   "metadata": {
    "id": "s0sIpQmJr40s"
   },
   "source": [
    "## Transcript and translate using language-agnostic transcription and language translation\n",
    "\n",
    "Chirp 2 supports language-agnostic audio transcription and language translation. This means that Chirp 2 is capable of recognizing the language of the input audio and, at the same time, translate the outcome transcription in many different language.\n"
   ]
  },
  {
   "cell_type": "markdown",
   "metadata": {
    "id": "5QpacKEDRStJ"
   },
   "source": [
    "#### Define real-time recognition configuration with `language_code` and `translationConfig` parameters.\n",
    "\n",
    "You define a real-time recognition configuration by setting language codes in both `language_codes` and `translationConfig` parameters :\n",
    "\n",
    "*   When `language_codes=[\"auto\"]`, you enable language-agnostic transcription to auto to detect language.\n",
    "\n",
    "*  When `target_language=language_code` where `language_code` is one of the language in this list but different from the original language, you enable language translation."
   ]
  },
  {
   "cell_type": "code",
   "execution_count": null,
   "metadata": {
    "id": "9vaW49XqUD2v"
   },
   "outputs": [],
   "source": [
    "target_language_code = \"ca-ES\"  # @param {type:\"string\", isTemplate: true}"
   ]
  },
  {
   "cell_type": "code",
   "execution_count": null,
   "metadata": {
    "id": "y3Z_vaKpRStK"
   },
   "outputs": [],
   "source": [
    "ts_real_time_config = cloud_speech.RecognitionConfig(\n",
    "    auto_decoding_config=cloud_speech.AutoDetectDecodingConfig(),\n",
    "    language_codes=[\"en-US\"],\n",
    "    translation_config=cloud_speech.TranslationConfig(\n",
    "        target_language=target_language_code\n",
    "    ),\n",
    "    model=\"chirp_2\",\n",
    "    features=cloud_speech.RecognitionFeatures(\n",
    "        enable_automatic_punctuation=True,\n",
    "    ),\n",
    ")"
   ]
  },
  {
   "cell_type": "markdown",
   "metadata": {
    "id": "nPGCDLWARStK"
   },
   "source": [
    "#### Define the real-time request configuration"
   ]
  },
  {
   "cell_type": "code",
   "execution_count": null,
   "metadata": {
    "id": "5_spCiHDRStK"
   },
   "outputs": [],
   "source": [
    "ts_real_time_request = cloud_speech.RecognizeRequest(\n",
    "    config=ts_real_time_config, content=short_audio_sample_bytes, recognizer=RECOGNIZER\n",
    ")"
   ]
  },
  {
   "cell_type": "markdown",
   "metadata": {
    "id": "Mzr69sLjRStK"
   },
   "source": [
    "#### Run the real-time recognition request"
   ]
  },
  {
   "cell_type": "code",
   "execution_count": null,
   "metadata": {
    "id": "NvcPOWLkRStK"
   },
   "outputs": [],
   "source": [
    "ts_response = client.recognize(request=ts_real_time_request)\n",
    "ts_real_time_recognize_results = parse_real_time_recognize_response(ts_response)"
   ]
  },
  {
   "cell_type": "markdown",
   "metadata": {
    "id": "STjng1ZiRStK"
   },
   "source": [
    "And you use a helper function to visualize transcriptions and the associated streams."
   ]
  },
  {
   "cell_type": "code",
   "execution_count": null,
   "metadata": {
    "id": "EhTgg3qwRStL"
   },
   "outputs": [],
   "source": [
    "print_transcription(short_audio_sample_bytes, transcription, play_audio=False)"
   ]
  },
  {
   "cell_type": "markdown",
   "metadata": {
    "id": "_MkA144iQrAn"
   },
   "source": [
    "## Chirp 2 playground\n",
    "\n",
    "To play with Chirp 2, you can create a simple Gradio application where you enable several Chirp 2 features.\n",
    "\n",
    "Below you have an example for language-agnostic transcription and language translation with Chirp 2.\n",
    "\n",
    "To know more, check out the official documentation [here](https://cloud.google.com/speech-to-text/v2/docs/chirp_2-model).\n"
   ]
  },
  {
   "cell_type": "code",
   "execution_count": null,
   "metadata": {
    "id": "WjuuZHTbQwkF"
   },
   "outputs": [],
   "source": [
    "def transcribe_audio(audio, enable_translation, target_language_code):\n",
    "    \"\"\"Transcribe the given audio file with optional features.\"\"\"\n",
    "\n",
    "    # Set variables\n",
    "    project_id = os.environ.get(\"GOOGLE_CLOUD_PROJECT\", PROJECT_ID)\n",
    "    location = os.environ.get(\"GOOGLE_CLOUD_REGION\", LOCATION)\n",
    "    api_endpoint = f\"{location}-speech.googleapis.com\"\n",
    "\n",
    "    # initiate client\n",
    "    client = SpeechClient(\n",
    "        client_options=ClientOptions(\n",
    "            api_endpoint=api_endpoint,\n",
    "        )\n",
    "    )\n",
    "\n",
    "    # read the audio\n",
    "    with open(audio, \"rb\") as audio_file:\n",
    "        content = audio_file.read()\n",
    "\n",
    "    # define language agnostic real time recognition configuration\n",
    "    real_time_config = cloud_speech.RecognitionConfig(\n",
    "        model=\"chirp_2\",\n",
    "        language_codes=[\"auto\"],\n",
    "        features=cloud_speech.RecognitionFeatures(\n",
    "            enable_automatic_punctuation=True,\n",
    "        ),\n",
    "        auto_decoding_config=cloud_speech.AutoDetectDecodingConfig(),\n",
    "    )\n",
    "\n",
    "    if enable_translation:\n",
    "        real_time_config.language_codes = [\"en-US\"]\n",
    "        real_time_config.translation_config = cloud_speech.TranslationConfig(\n",
    "            target_language=target_language_code\n",
    "        )\n",
    "\n",
    "    # define real-time recognition request\n",
    "    recognizer = client.recognizer_path(project_id, location, \"_\")\n",
    "\n",
    "    real_time_request = cloud_speech.RecognizeRequest(\n",
    "        config=real_time_config,\n",
    "        content=content,\n",
    "        recognizer=recognizer,\n",
    "    )\n",
    "\n",
    "    response = client.recognize(request=real_time_request)\n",
    "\n",
    "    full_transcript = \"\"\n",
    "    for result in response.results:\n",
    "        full_transcript += result.alternatives[0].transcript + \" \"\n",
    "    return full_transcript.strip()\n",
    "\n",
    "\n",
    "def speech_to_text(audio, enable_translation=False, target_language_code=None):\n",
    "\n",
    "    if audio is None:\n",
    "        return \"\"\n",
    "\n",
    "    text = transcribe_audio(audio, enable_translation, target_language_code)\n",
    "    return text"
   ]
  },
  {
   "cell_type": "code",
   "execution_count": null,
   "metadata": {
    "id": "HQzUnSkErDTN"
   },
   "outputs": [],
   "source": [
    "# Create Gradio interface\n",
    "demo = gr.Interface(\n",
    "    fn=speech_to_text,\n",
    "    inputs=[\n",
    "        gr.Audio(type=\"filepath\", label=\"Audio input\"),\n",
    "        gr.Checkbox(label=\"🧠 Enable Translation\"),\n",
    "        gr.Dropdown(\n",
    "            label=\"Select language to translate\",\n",
    "            choices=[\"ca-ES\", \"cy-GB\", \"de-DE\", \"ja-JP\", \"zh-Hans-CN\"],\n",
    "            interactive=True,\n",
    "            multiselect=False,\n",
    "        ),\n",
    "    ],\n",
    "    outputs=[gr.Textbox(label=\"📄 Transcription\")],\n",
    "    title=\"Chirp 2 Playground\",\n",
    "    description=\"<p style='text-align: center'> Speak or pass an audio and get the transcription!</p>\",\n",
    ")\n",
    "\n",
    "# Launch the app\n",
    "demo.launch()"
   ]
  },
  {
   "cell_type": "code",
   "execution_count": null,
   "metadata": {
    "id": "XqTpn06QrEiZ"
   },
   "outputs": [],
   "source": [
    "demo.close()"
   ]
  },
  {
   "cell_type": "markdown",
   "metadata": {
    "id": "2a4e033321ad"
   },
   "source": [
    "## Cleaning up"
   ]
  },
  {
   "cell_type": "code",
   "execution_count": null,
   "metadata": {
    "id": "5bsE-XtXzmpR"
   },
   "outputs": [],
   "source": [
    "delete_bucket = False\n",
    "\n",
    "if delete_bucket:\n",
    "    ! gsutil rm -r $BUCKET_URI"
   ]
  }
 ],
 "metadata": {
  "colab": {
   "name": "get_started_with_chirp_2_sdk_features.ipynb",
   "toc_visible": true
  },
  "environment": {
   "kernel": "python3",
   "name": "tf2-cpu.2-11.m125",
   "type": "gcloud",
   "uri": "us-docker.pkg.dev/deeplearning-platform-release/gcr.io/tf2-cpu.2-11:m125"
  },
  "kernelspec": {
   "display_name": "Python 3 (Local)",
   "language": "python",
   "name": "python3"
  },
  "language_info": {
   "codemirror_mode": {
    "name": "ipython",
    "version": 3
   },
   "file_extension": ".py",
   "mimetype": "text/x-python",
   "name": "python",
   "nbconvert_exporter": "python",
   "pygments_lexer": "ipython3",
   "version": "3.10.15"
  }
 },
 "nbformat": 4,
 "nbformat_minor": 4
=======
  "cells": [
    {
      "cell_type": "code",
      "execution_count": null,
      "metadata": {
        "id": "ur8xi4C7S06n"
      },
      "outputs": [],
      "source": [
        "# Copyright 2024 Google LLC\n",
        "#\n",
        "# Licensed under the Apache License, Version 2.0 (the \"License\");\n",
        "# you may not use this file except in compliance with the License.\n",
        "# You may obtain a copy of the License at\n",
        "#\n",
        "#     https://www.apache.org/licenses/LICENSE-2.0\n",
        "#\n",
        "# Unless required by applicable law or agreed to in writing, software\n",
        "# distributed under the License is distributed on an \"AS IS\" BASIS,\n",
        "# WITHOUT WARRANTIES OR CONDITIONS OF ANY KIND, either express or implied.\n",
        "# See the License for the specific language governing permissions and\n",
        "# limitations under the License."
      ]
    },
    {
      "cell_type": "markdown",
      "metadata": {
        "id": "JAPoU8Sm5E6e"
      },
      "source": [
        "# Get started with Chirp 2 - Advanced features\n",
        "\n",
        "<table align=\"left\">\n",
        "  <td style=\"text-align: center\">\n",
        "    <a href=\"https://colab.research.google.com/github/GoogleCloudPlatform/generative-ai/blob/main/audio/speech/getting-started/get_started_with_chirp_2_sdk_features.ipynb\">\n",
        "      <img width=\"32px\" src=\"https://www.gstatic.com/pantheon/images/bigquery/welcome_page/colab-logo.svg\" alt=\"Google Colaboratory logo\"><br> Open in Colab\n",
        "    </a>\n",
        "  </td>\n",
        "  <td style=\"text-align: center\">\n",
        "    <a href=\"https://console.cloud.google.com/vertex-ai/colab/import/https:%2F%2Fraw.githubusercontent.com%2FGoogleCloudPlatform%2Fgenerative-ai%2Fmain%2Faudio%2Fspeech%2Fgetting-started%2Fget_started_with_chirp_2_sdk_features.ipynb\">\n",
        "      <img width=\"32px\" src=\"https://lh3.googleusercontent.com/JmcxdQi-qOpctIvWKgPtrzZdJJK-J3sWE1RsfjZNwshCFgE_9fULcNpuXYTilIR2hjwN\" alt=\"Google Cloud Colab Enterprise logo\"><br> Open in Colab Enterprise\n",
        "    </a>\n",
        "  </td>\n",
        "  <td style=\"text-align: center\">\n",
        "    <a href=\"https://console.cloud.google.com/vertex-ai/workbench/deploy-notebook?download_url=https://raw.githubusercontent.com/GoogleCloudPlatform/generative-ai/main/audio/speech/getting-started/get_started_with_chirp_2_sdk_features.ipynb\">\n",
        "      <img src=\"https://www.gstatic.com/images/branding/gcpiconscolors/vertexai/v1/32px.svg\" alt=\"Vertex AI logo\"><br> Open in Vertex AI Workbench\n",
        "    </a>\n",
        "  </td>\n",
        "  <td style=\"text-align: center\">\n",
        "    <a href=\"https://github.com/GoogleCloudPlatform/generative-ai/blob/main/audio/speech/getting-started/get_started_with_chirp_2_sdk_features.ipynb\">\n",
        "      <img width=\"32px\" src=\"https://upload.wikimedia.org/wikipedia/commons/9/91/Octicons-mark-github.svg\" alt=\"GitHub logo\"><br> View on GitHub\n",
        "    </a>\n",
        "  </td>\n",
        "</table>"
      ]
    },
    {
      "cell_type": "markdown",
      "metadata": {
        "id": "84f0f73a0f76"
      },
      "source": [
        "| | |\n",
        "|-|-|\n",
        "| Author(s) | [Ivan Nardini](https://github.com/inardini) |"
      ]
    },
    {
      "cell_type": "markdown",
      "metadata": {
        "id": "tvgnzT1CKxrO"
      },
      "source": [
        "## Overview\n",
        "\n",
        "In this tutorial, you learn about how to use [Chirp 2](https://cloud.google.com/speech-to-text/v2/docs/chirp_2-model), the latest generation of Google's multilingual ASR-specific models, and its new features, including word-level timestamps, model adaptation, and speech translation."
      ]
    },
    {
      "cell_type": "markdown",
      "metadata": {
        "id": "61RBz8LLbxCR"
      },
      "source": [
        "## Get started"
      ]
    },
    {
      "cell_type": "markdown",
      "metadata": {
        "id": "No17Cw5hgx12"
      },
      "source": [
        "### Install Speech-to-Text SDK and other required packages\n"
      ]
    },
    {
      "cell_type": "code",
      "execution_count": null,
      "metadata": {
        "id": "e73_ZgKWYedz"
      },
      "outputs": [],
      "source": [
        "! apt update -y -qq\n",
        "! apt install ffmpeg -y -qq"
      ]
    },
    {
      "cell_type": "code",
      "execution_count": null,
      "metadata": {
        "id": "tFy3H3aPgx12"
      },
      "outputs": [],
      "source": [
        "%pip install --quiet 'google-cloud-speech' 'protobuf<4.21' 'google-auth==2.27.0' 'pydub' 'etils' 'jiwer' 'ffmpeg-python' 'plotly' 'gradio'"
      ]
    },
    {
      "cell_type": "markdown",
      "metadata": {
        "id": "R5Xep4W9lq-Z"
      },
      "source": [
        "### Restart runtime\n",
        "\n",
        "To use the newly installed packages in this Jupyter runtime, you must restart the runtime. You can do this by running the cell below, which restarts the current kernel.\n",
        "\n",
        "The restart might take a minute or longer. After it's restarted, continue to the next step."
      ]
    },
    {
      "cell_type": "code",
      "execution_count": null,
      "metadata": {
        "id": "XRvKdaPDTznN"
      },
      "outputs": [],
      "source": [
        "import IPython\n",
        "\n",
        "app = IPython.Application.instance()\n",
        "app.kernel.do_shutdown(True)"
      ]
    },
    {
      "cell_type": "markdown",
      "metadata": {
        "id": "SbmM4z7FOBpM"
      },
      "source": [
        "<div class=\"alert alert-block alert-warning\">\n",
        "<b>⚠️ The kernel is going to restart. Wait until it's finished before continuing to the next step. ⚠️</b>\n",
        "</div>\n"
      ]
    },
    {
      "cell_type": "markdown",
      "metadata": {
        "id": "dmWOrTJ3gx13"
      },
      "source": [
        "### Authenticate your notebook environment (Colab only)\n",
        "\n",
        "If you're running this notebook on Google Colab, run the cell below to authenticate your environment."
      ]
    },
    {
      "cell_type": "code",
      "execution_count": null,
      "metadata": {
        "id": "NyKGtVQjgx13"
      },
      "outputs": [],
      "source": [
        "import sys\n",
        "\n",
        "if \"google.colab\" in sys.modules:\n",
        "    from google.colab import auth\n",
        "\n",
        "    auth.authenticate_user()"
      ]
    },
    {
      "cell_type": "markdown",
      "metadata": {
        "id": "DF4l8DTdWgPY"
      },
      "source": [
        "### Set Google Cloud project information and initialize Speech-to-Text V2 SDK\n",
        "\n",
        "To get started using the Speech-to-Text API, you must have an existing Google Cloud project and [enable the Speech-to-Text API](https://console.cloud.google.com/flows/enableapi?apiid=speech.googleapis.com).\n",
        "\n",
        "Learn more about [setting up a project and a development environment](https://cloud.google.com/vertex-ai/docs/start/cloud-environment)."
      ]
    },
    {
      "cell_type": "code",
      "execution_count": null,
      "metadata": {
        "id": "WIQyBhAn_9tK"
      },
      "outputs": [],
      "source": [
        "import os\n",
        "\n",
        "PROJECT_ID = \"[your-project-id]\"  # @param {type:\"string\", isTemplate: true}\n",
        "\n",
        "if PROJECT_ID == \"[your-project-id]\":\n",
        "    PROJECT_ID = str(os.environ.get(\"GOOGLE_CLOUD_PROJECT\"))\n",
        "\n",
        "LOCATION = os.environ.get(\"GOOGLE_CLOUD_REGION\", \"us-central1\")"
      ]
    },
    {
      "cell_type": "code",
      "execution_count": null,
      "metadata": {
        "id": "Nqwi-5ufWp_B"
      },
      "outputs": [],
      "source": [
        "from google.api_core.client_options import ClientOptions\n",
        "from google.cloud.speech_v2 import SpeechClient\n",
        "\n",
        "API_ENDPOINT = f\"{LOCATION}-speech.googleapis.com\"\n",
        "\n",
        "client = SpeechClient(\n",
        "    client_options=ClientOptions(\n",
        "        api_endpoint=API_ENDPOINT,\n",
        "    )\n",
        ")"
      ]
    },
    {
      "cell_type": "markdown",
      "metadata": {
        "id": "zgPO1eR3CYjk"
      },
      "source": [
        "### Create a Cloud Storage bucket\n",
        "\n",
        "Create a storage bucket to store intermediate artifacts such as datasets."
      ]
    },
    {
      "cell_type": "code",
      "execution_count": null,
      "metadata": {
        "id": "MzGDU7TWdts_"
      },
      "outputs": [],
      "source": [
        "BUCKET_NAME = \"your-bucket-name-unique\"  # @param {type:\"string\", isTemplate: true}\n",
        "\n",
        "BUCKET_URI = f\"gs://{BUCKET_NAME}\"  # @param {type:\"string\"}"
      ]
    },
    {
      "cell_type": "markdown",
      "metadata": {
        "id": "-EcIXiGsCePi"
      },
      "source": [
        "**Only if your bucket doesn't already exist**: Run the following cell to create your Cloud Storage bucket."
      ]
    },
    {
      "cell_type": "code",
      "execution_count": null,
      "metadata": {
        "id": "NIq7R4HZCfIc"
      },
      "outputs": [],
      "source": [
        "! gsutil mb -l $LOCATION -p $PROJECT_ID $BUCKET_URI"
      ]
    },
    {
      "cell_type": "markdown",
      "metadata": {
        "id": "5303c05f7aa6"
      },
      "source": [
        "### Import libraries"
      ]
    },
    {
      "cell_type": "code",
      "execution_count": null,
      "metadata": {
        "id": "6fc324893334"
      },
      "outputs": [],
      "source": [
        "from google.cloud.speech_v2.types import cloud_speech\n",
        "import gradio as gr"
      ]
    },
    {
      "cell_type": "code",
      "execution_count": null,
      "metadata": {
        "id": "qqm0OQpAYCph"
      },
      "outputs": [],
      "source": [
        "import io\n",
        "import os\n",
        "\n",
        "import IPython.display as ipd\n",
        "from etils import epath as ep\n",
        "from pydub import AudioSegment"
      ]
    },
    {
      "cell_type": "markdown",
      "metadata": {
        "id": "sP8GBj3tBAC1"
      },
      "source": [
        "### Set constants"
      ]
    },
    {
      "cell_type": "code",
      "execution_count": null,
      "metadata": {
        "id": "rXTVeU1uBBqY"
      },
      "outputs": [],
      "source": [
        "INPUT_AUDIO_SAMPLE_FILE_URI = (\n",
        "    \"gs://github-repo/audio_ai/speech_recognition/attention_is_all_you_need_podcast.wav\"\n",
        ")\n",
        "INPUT_LONG_AUDIO_SAMPLE_FILE_URI = (\n",
        "    f\"{BUCKET_URI}/speech_recognition/data/long_audio_sample.wav\"\n",
        ")\n",
        "\n",
        "RECOGNIZER = client.recognizer_path(PROJECT_ID, LOCATION, \"_\")\n",
        "\n",
        "MAX_CHUNK_SIZE = 25600"
      ]
    },
    {
      "cell_type": "markdown",
      "metadata": {
        "id": "djgFxrGC_Ykd"
      },
      "source": [
        "### Helpers"
      ]
    },
    {
      "cell_type": "code",
      "execution_count": null,
      "metadata": {
        "id": "Zih8W_wC_caW"
      },
      "outputs": [],
      "source": [
        "def read_audio_file(audio_file_path: str) -> bytes:\n",
        "    \"\"\"\n",
        "    Read audio file as bytes.\n",
        "    \"\"\"\n",
        "    if audio_file_path.startswith(\"gs://\"):\n",
        "        with ep.Path(audio_file_path).open(\"rb\") as f:\n",
        "            audio_bytes = f.read()\n",
        "    else:\n",
        "        with open(audio_file_path, \"rb\") as f:\n",
        "            audio_bytes = f.read()\n",
        "    return audio_bytes\n",
        "\n",
        "\n",
        "def save_audio_sample(audio_bytes: bytes, output_file_uri: str) -> None:\n",
        "    \"\"\"\n",
        "    Save audio sample as a file in Google Cloud Storage.\n",
        "    \"\"\"\n",
        "\n",
        "    output_file_path = ep.Path(output_file_uri)\n",
        "    if not output_file_path.parent.exists():\n",
        "        output_file_path.parent.mkdir(parents=True, exist_ok=True)\n",
        "\n",
        "    with output_file_path.open(\"wb\") as f:\n",
        "        f.write(audio_bytes)\n",
        "\n",
        "\n",
        "def extract_audio_sample(audio_bytes: bytes, duration: int) -> bytes:\n",
        "    \"\"\"\n",
        "    Extracts a random audio sample of a given duration from an audio file.\n",
        "    \"\"\"\n",
        "    audio = AudioSegment.from_file(io.BytesIO(audio_bytes))\n",
        "    start_time = 0\n",
        "    audio_sample = audio[start_time : start_time + duration * 1000]\n",
        "\n",
        "    audio_bytes = io.BytesIO()\n",
        "    audio_sample.export(audio_bytes, format=\"wav\")\n",
        "    audio_bytes.seek(0)\n",
        "\n",
        "    return audio_bytes.read()\n",
        "\n",
        "\n",
        "def play_audio_sample(audio_bytes: bytes) -> None:\n",
        "    \"\"\"\n",
        "    Plays the audio sample in a notebook.\n",
        "    \"\"\"\n",
        "    audio_file = io.BytesIO(audio_bytes)\n",
        "    ipd.display(ipd.Audio(audio_file.read(), rate=44100))\n",
        "\n",
        "\n",
        "def parse_real_time_recognize_response(response) -> list[tuple[str, int]]:\n",
        "    \"\"\"Parse real-time responses from the Speech-to-Text API\"\"\"\n",
        "    real_time_recognize_results = []\n",
        "    for result in response.results:\n",
        "        real_time_recognize_results.append(\n",
        "            (result.alternatives[0].transcript, result.result_end_offset)\n",
        "        )\n",
        "    return real_time_recognize_results\n",
        "\n",
        "\n",
        "def parse_words_real_time_recognize_response(response):\n",
        "    \"\"\"\n",
        "    Parse the word-level results from a real-time speech recognition response.\n",
        "    \"\"\"\n",
        "    real_time_recognize_results = []\n",
        "    for result in response.results:\n",
        "        for word_info in result.alternatives[0].words:\n",
        "            word = word_info.word\n",
        "            start_time = word_info.start_offset.seconds\n",
        "            end_time = word_info.end_offset.seconds\n",
        "            real_time_recognize_results.append(\n",
        "                {\"word\": word, \"start\": start_time, \"end\": end_time}\n",
        "            )\n",
        "    return real_time_recognize_results\n",
        "\n",
        "\n",
        "def print_transcription(\n",
        "    audio_sample_bytes: bytes, transcriptions: str, play_audio=True\n",
        ") -> None:\n",
        "    \"\"\"Prettify the play of the audio and the associated print of the transcription text in a notebook\"\"\"\n",
        "\n",
        "    if play_audio:\n",
        "        # Play the audio sample\n",
        "        display(ipd.HTML(\"<b>Audio:</b>\"))\n",
        "        play_audio_sample(audio_sample_bytes)\n",
        "        display(ipd.HTML(\"<br>\"))\n",
        "\n",
        "    # Display the transcription text\n",
        "    display(ipd.HTML(\"<b>Transcription:</b>\"))\n",
        "    for transcription, _ in ts_real_time_recognize_results:\n",
        "        formatted_text = f\"<pre style='font-family: monospace; white-space: pre-wrap;'>{transcription}</pre>\"\n",
        "        display(ipd.HTML(formatted_text))"
      ]
    },
    {
      "cell_type": "markdown",
      "metadata": {
        "id": "y4MO5i9X4yq3"
      },
      "source": [
        "### Prepare audio samples\n",
        "\n",
        "The podcast audio is ~ 8 mins. Depending on the audio length, you can use different transcribe API methods. To learn more, check out the official documentation.  "
      ]
    },
    {
      "cell_type": "markdown",
      "metadata": {
        "id": "4uTeBXo6dZlS"
      },
      "source": [
        "#### Read the audio file\n",
        "\n",
        "Let's start reading the input audio sample you want to transcribe.\n",
        "\n",
        "In this case, it is a podcast generated with NotebookLM about the \"Attention is all you need\" [paper](https://arxiv.org/abs/1706.03762)."
      ]
    },
    {
      "cell_type": "code",
      "execution_count": null,
      "metadata": {
        "id": "pjzwMWqpdldM"
      },
      "outputs": [],
      "source": [
        "input_audio_bytes = read_audio_file(INPUT_AUDIO_SAMPLE_FILE_URI)"
      ]
    },
    {
      "cell_type": "markdown",
      "metadata": {
        "id": "cIAl9Lyd4niN"
      },
      "source": [
        "#### Prepare a short audio sample (< 1 min)\n",
        "\n",
        "Extract a short audio sample from the original one for streaming and real-time audio processing."
      ]
    },
    {
      "cell_type": "code",
      "execution_count": null,
      "metadata": {
        "id": "MofmWRSH4niO"
      },
      "outputs": [],
      "source": [
        "short_audio_sample_bytes = extract_audio_sample(input_audio_bytes, 30)"
      ]
    },
    {
      "cell_type": "code",
      "execution_count": null,
      "metadata": {
        "id": "AC2YeY7v4niO"
      },
      "outputs": [],
      "source": [
        "play_audio_sample(short_audio_sample_bytes)"
      ]
    },
    {
      "cell_type": "markdown",
      "metadata": {
        "id": "VPVDNRyVxquo"
      },
      "source": [
        "## Improve transcription using Chirp 2's word-timing and speech adaptation features\n",
        "\n",
        "Chirp 2 supports word-level timestamps for each transcribed word and speech adaptation to help the model improving recognition accuracy for specific terms or proper nouns."
      ]
    },
    {
      "cell_type": "markdown",
      "metadata": {
        "id": "oYCgDay2hAgB"
      },
      "source": [
        "### Perform real-time speech recognition with word-timing"
      ]
    },
    {
      "cell_type": "markdown",
      "metadata": {
        "id": "F83r9aiNhAgD"
      },
      "source": [
        "#### Define real-time recognition configuration with `enable_word_time_offsets` parameter.\n",
        "\n",
        "You define the real-time recognition configuration which allows you to set the model to use, language code of the audio and more.\n",
        "\n",
        "In this case, you enable word timing feature. When True, the top result includes a list of words and the start and end time offsets (timestamps) for those words."
      ]
    },
    {
      "cell_type": "code",
      "execution_count": null,
      "metadata": {
        "id": "j0WprZ-phAgD"
      },
      "outputs": [],
      "source": [
        "wt_real_time_config = cloud_speech.RecognitionConfig(\n",
        "    auto_decoding_config=cloud_speech.AutoDetectDecodingConfig(),\n",
        "    language_codes=[\"en-US\"],\n",
        "    model=\"chirp_2\",\n",
        "    features=cloud_speech.RecognitionFeatures(\n",
        "        enable_word_time_offsets=True,\n",
        "        enable_automatic_punctuation=True,\n",
        "    ),\n",
        ")"
      ]
    },
    {
      "cell_type": "markdown",
      "metadata": {
        "id": "r2TqksAqhAgD"
      },
      "source": [
        "#### Define the real-time request configuration\n",
        "\n",
        "Next, you define the real-time request passing the configuration and the audio sample you want to transcribe.\n"
      ]
    },
    {
      "cell_type": "code",
      "execution_count": null,
      "metadata": {
        "id": "Nh55mSzXhAgD"
      },
      "outputs": [],
      "source": [
        "wt_real_time_request = cloud_speech.RecognizeRequest(\n",
        "    config=wt_real_time_config, content=short_audio_sample_bytes, recognizer=RECOGNIZER\n",
        ")"
      ]
    },
    {
      "cell_type": "markdown",
      "metadata": {
        "id": "817YXVBli0aY"
      },
      "source": [
        "#### Run the real-time recognition request\n",
        "\n",
        "Finally you submit the real-time recognition request."
      ]
    },
    {
      "cell_type": "code",
      "execution_count": null,
      "metadata": {
        "id": "rc0cBrVsi7UG"
      },
      "outputs": [],
      "source": [
        "wt_response = client.recognize(request=wt_real_time_request)\n",
        "wt_real_time_recognize_results = parse_real_time_recognize_response(wt_response)"
      ]
    },
    {
      "cell_type": "markdown",
      "metadata": {
        "id": "J2vpMSv7CZ_2"
      },
      "source": [
        "And you use an helper function to visualize transcriptions and the associated streams."
      ]
    },
    {
      "cell_type": "code",
      "execution_count": null,
      "metadata": {
        "id": "ezH51rLH4CBR"
      },
      "outputs": [],
      "source": [
        "for transcription, _ in wt_real_time_recognize_results:\n",
        "    print_transcription(short_audio_sample_bytes, transcription)"
      ]
    },
    {
      "cell_type": "markdown",
      "metadata": {
        "id": "iFhUcPcO-Zeh"
      },
      "source": [
        "#### Visualize word timings"
      ]
    },
    {
      "cell_type": "code",
      "execution_count": null,
      "metadata": {
        "id": "mhH42sab-3Tg"
      },
      "outputs": [],
      "source": [
        "n = 10\n",
        "word_timings = parse_words_real_time_recognize_response(wt_response)\n",
        "for word_info in word_timings[:n]:\n",
        "    print(\n",
        "        f\"Word: {word_info['word']} - Start: {word_info['start']} sec - End: {word_info['end']} sec\"\n",
        "    )"
      ]
    },
    {
      "cell_type": "markdown",
      "metadata": {
        "id": "IFOq3SK0qOT_"
      },
      "source": [
        "### Improve real-time speech recognition accuracy with model adaptation\n",
        "\n",
        "So far, Chirp 2 transcribes the podcast correctly. That's in part because podcasts are recorded in ideal enviroments like a recording studio. But that's not always the case. For example, suppose that your audio data is recorded in noisy environment or the recording has strong accents or someone speaks quickly.\n",
        "\n",
        "To handle this and many other scenarios and improve real-time speech recognition accuracy, you can use model adaptation. To enable model adaptation with Chirp 2, you use the `adaptation` parameter.\n",
        "\n",
        "With `adaptation` parameter, you provide \"hints\" to the speech recognizer to favor specific words and phrases (`AdaptationPhraseSet` class) in the results. And for each hint you can define an hint boost which is the probability that a specific word or phrase will be recognized over other similar sounding phrases. Be careful to use higher boost. Higher the boost, higher is the chance of false positive recognition as well. We recommend using a binary search approach to finding the optimal value for your use case as well as adding phrases both with and without boost to your requests.\n"
      ]
    },
    {
      "cell_type": "markdown",
      "metadata": {
        "id": "1--AAmsYq-vG"
      },
      "source": [
        "#### Define real-time recognition configuration with `adaptation` parameter\n",
        "\n",
        "You define a new real-time recognition configuration which includes the `adaptation` configuration.\n"
      ]
    },
    {
      "cell_type": "code",
      "execution_count": null,
      "metadata": {
        "id": "qUr76NRcq-vH"
      },
      "outputs": [],
      "source": [
        "adaptation_real_time_config = cloud_speech.RecognitionConfig(\n",
        "    auto_decoding_config=cloud_speech.AutoDetectDecodingConfig(),\n",
        "    language_codes=[\"en-US\"],\n",
        "    model=\"chirp_2\",\n",
        "    features=cloud_speech.RecognitionFeatures(\n",
        "        enable_automatic_punctuation=True,\n",
        "    ),\n",
        "    adaptation=cloud_speech.SpeechAdaptation(\n",
        "        phrase_sets=[\n",
        "            cloud_speech.SpeechAdaptation.AdaptationPhraseSet(\n",
        "                inline_phrase_set=cloud_speech.PhraseSet(\n",
        "                    phrases=[\n",
        "                        {\n",
        "                            \"value\": \"you know\",  # often mumbled or spoken quickly\n",
        "                            \"boost\": 10.0,\n",
        "                        },\n",
        "                        {\n",
        "                            \"value\": \"what are they called again?\"  # hesitations and changes in intonation\n",
        "                        },\n",
        "                        {\n",
        "                            \"value\": \"Yeah, it's wild.\"  # short interjections have brevity and the emotional inflection\n",
        "                        },\n",
        "                    ]\n",
        "                )\n",
        "            )\n",
        "        ]\n",
        "    ),\n",
        ")"
      ]
    },
    {
      "cell_type": "markdown",
      "metadata": {
        "id": "2Lm8e-2Cq-vH"
      },
      "source": [
        "#### Define the real-time request configuration"
      ]
    },
    {
      "cell_type": "code",
      "execution_count": null,
      "metadata": {
        "id": "pH9ZxWFIq-vH"
      },
      "outputs": [],
      "source": [
        "adaptation_real_time_request = cloud_speech.RecognizeRequest(\n",
        "    config=adaptation_real_time_config,\n",
        "    content=short_audio_sample_bytes,\n",
        "    recognizer=RECOGNIZER,\n",
        ")"
      ]
    },
    {
      "cell_type": "markdown",
      "metadata": {
        "id": "xaQSQMZZq-vH"
      },
      "source": [
        "#### Run the real-time recognition request"
      ]
    },
    {
      "cell_type": "code",
      "execution_count": null,
      "metadata": {
        "id": "KYiCZjDWq-vH"
      },
      "outputs": [],
      "source": [
        "adapted_response = client.recognize(request=adaptation_real_time_request)\n",
        "adapted_real_time_recognize_results = parse_real_time_recognize_response(\n",
        "    adapted_response\n",
        ")"
      ]
    },
    {
      "cell_type": "markdown",
      "metadata": {
        "id": "xOjvJHHmq-vH"
      },
      "source": [
        "And you use an helper function to visualize transcriptions and the associated streams."
      ]
    },
    {
      "cell_type": "code",
      "execution_count": null,
      "metadata": {
        "id": "7Xipn8H4q-vH"
      },
      "outputs": [],
      "source": [
        "for transcription, _ in adapted_real_time_recognize_results:\n",
        "    print_transcription(short_audio_sample_bytes, transcription)"
      ]
    },
    {
      "cell_type": "markdown",
      "metadata": {
        "id": "s0sIpQmJr40s"
      },
      "source": [
        "## Transcript and translate using language-agnostic transcription and language translation\n",
        "\n",
        "Chirp 2 supports language-agnostic audio transcription and language translation. This means that Chirp 2 is capable of recognizing the language of the input audio and, at the same time, translate the outcome transcription in many different language.\n"
      ]
    },
    {
      "cell_type": "markdown",
      "metadata": {
        "id": "5QpacKEDRStJ"
      },
      "source": [
        "#### Define real-time recognition configuration with `language_code` and `translationConfig` parameters.\n",
        "\n",
        "You define a real-time recognition configuration by setting language codes in both `language_codes` and `translationConfig` parameters :\n",
        "\n",
        "*   When `language_codes=[\"auto\"]`, you enable language-agnostic transcription to auto to detect language.\n",
        "\n",
        "*  When `target_language=language_code` where `language_code` is one of the language in this list but different from the original language, you enable language translation."
      ]
    },
    {
      "cell_type": "code",
      "execution_count": null,
      "metadata": {
        "id": "9vaW49XqUD2v"
      },
      "outputs": [],
      "source": [
        "target_language_code = \"ca-ES\"  # @param {type:\"string\", isTemplate: true}"
      ]
    },
    {
      "cell_type": "code",
      "execution_count": null,
      "metadata": {
        "id": "y3Z_vaKpRStK"
      },
      "outputs": [],
      "source": [
        "ts_real_time_config = cloud_speech.RecognitionConfig(\n",
        "    auto_decoding_config=cloud_speech.AutoDetectDecodingConfig(),\n",
        "    language_codes=[\"en-US\"],\n",
        "    translation_config=cloud_speech.TranslationConfig(\n",
        "        target_language=target_language_code\n",
        "    ),\n",
        "    model=\"chirp_2\",\n",
        "    features=cloud_speech.RecognitionFeatures(\n",
        "        enable_automatic_punctuation=True,\n",
        "    ),\n",
        ")"
      ]
    },
    {
      "cell_type": "markdown",
      "metadata": {
        "id": "nPGCDLWARStK"
      },
      "source": [
        "#### Define the real-time request configuration"
      ]
    },
    {
      "cell_type": "code",
      "execution_count": null,
      "metadata": {
        "id": "5_spCiHDRStK"
      },
      "outputs": [],
      "source": [
        "ts_real_time_request = cloud_speech.RecognizeRequest(\n",
        "    config=ts_real_time_config, content=short_audio_sample_bytes, recognizer=RECOGNIZER\n",
        ")"
      ]
    },
    {
      "cell_type": "markdown",
      "metadata": {
        "id": "Mzr69sLjRStK"
      },
      "source": [
        "#### Run the real-time recognition request"
      ]
    },
    {
      "cell_type": "code",
      "execution_count": null,
      "metadata": {
        "id": "NvcPOWLkRStK"
      },
      "outputs": [],
      "source": [
        "ts_response = client.recognize(request=ts_real_time_request)\n",
        "ts_real_time_recognize_results = parse_real_time_recognize_response(ts_response)"
      ]
    },
    {
      "cell_type": "markdown",
      "metadata": {
        "id": "STjng1ZiRStK"
      },
      "source": [
        "And you use an helper function to visualize transcriptions and the associated streams."
      ]
    },
    {
      "cell_type": "code",
      "execution_count": null,
      "metadata": {
        "id": "EhTgg3qwRStL"
      },
      "outputs": [],
      "source": [
        "print_transcription(short_audio_sample_bytes, transcription, play_audio=False)"
      ]
    },
    {
      "cell_type": "markdown",
      "metadata": {
        "id": "_MkA144iQrAn"
      },
      "source": [
        "## Chirp 2 playground\n",
        "\n",
        "To play with Chirp 2, you can create a simple Gradio application where you enable several Chirp 2 features.\n",
        "\n",
        "Below you have an example for language-agnostic transcription and language translation with Chirp 2.\n",
        "\n",
        "To know more, check out the official documentation [here](https://cloud.google.com/speech-to-text/v2/docs/chirp_2-model).\n"
      ]
    },
    {
      "cell_type": "code",
      "execution_count": null,
      "metadata": {
        "id": "WjuuZHTbQwkF"
      },
      "outputs": [],
      "source": [
        "def transcribe_audio(audio, enable_translation, target_language_code):\n",
        "    \"\"\"Transcribe the given audio file with optional features.\"\"\"\n",
        "\n",
        "    # Set variables\n",
        "    project_id = os.environ.get(\"GOOGLE_CLOUD_PROJECT\", PROJECT_ID)\n",
        "    location = os.environ.get(\"GOOGLE_CLOUD_REGION\", LOCATION)\n",
        "    api_endpoint = f\"{location}-speech.googleapis.com\"\n",
        "\n",
        "    # initiate client\n",
        "    client = SpeechClient(\n",
        "        client_options=ClientOptions(\n",
        "            api_endpoint=api_endpoint,\n",
        "        )\n",
        "    )\n",
        "\n",
        "    # read the audio\n",
        "    with open(audio, \"rb\") as audio_file:\n",
        "        content = audio_file.read()\n",
        "\n",
        "    # define language agnostic real time recognition configuration\n",
        "    real_time_config = cloud_speech.RecognitionConfig(\n",
        "        model=\"chirp_2\",\n",
        "        language_codes=[\"auto\"],\n",
        "        features=cloud_speech.RecognitionFeatures(\n",
        "            enable_automatic_punctuation=True,\n",
        "        ),\n",
        "        auto_decoding_config=cloud_speech.AutoDetectDecodingConfig(),\n",
        "    )\n",
        "\n",
        "    if enable_translation:\n",
        "        real_time_config.language_codes = [\"en-US\"]\n",
        "        real_time_config.translation_config = cloud_speech.TranslationConfig(\n",
        "            target_language=target_language_code\n",
        "        )\n",
        "\n",
        "    # define real-time recognition request\n",
        "    recognizer = client.recognizer_path(project_id, location, \"_\")\n",
        "\n",
        "    real_time_request = cloud_speech.RecognizeRequest(\n",
        "        config=real_time_config,\n",
        "        content=content,\n",
        "        recognizer=recognizer,\n",
        "    )\n",
        "\n",
        "    response = client.recognize(request=real_time_request)\n",
        "\n",
        "    full_transcript = \"\"\n",
        "    for result in response.results:\n",
        "        full_transcript += result.alternatives[0].transcript + \" \"\n",
        "    return full_transcript.strip()\n",
        "\n",
        "\n",
        "def speech_to_text(audio, enable_translation=False, target_language_code=None):\n",
        "    if audio is None:\n",
        "        return \"\"\n",
        "\n",
        "    text = transcribe_audio(audio, enable_translation, target_language_code)\n",
        "    return text"
      ]
    },
    {
      "cell_type": "code",
      "execution_count": null,
      "metadata": {
        "id": "HQzUnSkErDTN"
      },
      "outputs": [],
      "source": [
        "# Create Gradio interface\n",
        "demo = gr.Interface(\n",
        "    fn=speech_to_text,\n",
        "    inputs=[\n",
        "        gr.Audio(type=\"filepath\", label=\"Audio input\"),\n",
        "        gr.Checkbox(label=\"🧠 Enable Translation\"),\n",
        "        gr.Dropdown(\n",
        "            label=\"Select language to translate\",\n",
        "            choices=[\"ca-ES\", \"cy-GB\", \"de-DE\", \"ja-JP\", \"zh-Hans-CN\"],\n",
        "            interactive=True,\n",
        "            multiselect=False,\n",
        "        ),\n",
        "    ],\n",
        "    outputs=[gr.Textbox(label=\"📄 Transcription\")],\n",
        "    title=\"Chirp 2 Playground\",\n",
        "    description=\"<p style='text-align: center'> Speak or pass an audio and get the transcription!</p>\",\n",
        ")\n",
        "\n",
        "# Launch the app\n",
        "demo.launch()"
      ]
    },
    {
      "cell_type": "code",
      "execution_count": null,
      "metadata": {
        "id": "XqTpn06QrEiZ"
      },
      "outputs": [],
      "source": [
        "demo.close()"
      ]
    },
    {
      "cell_type": "markdown",
      "metadata": {
        "id": "2a4e033321ad"
      },
      "source": [
        "## Cleaning up"
      ]
    },
    {
      "cell_type": "code",
      "execution_count": null,
      "metadata": {
        "id": "5bsE-XtXzmpR"
      },
      "outputs": [],
      "source": [
        "delete_bucket = False\n",
        "\n",
        "if delete_bucket:\n",
        "    ! gsutil rm -r $BUCKET_URI"
      ]
    }
  ],
  "metadata": {
    "colab": {
      "name": "get_started_with_chirp_2_sdk_features.ipynb",
      "toc_visible": true
    },
    "kernelspec": {
      "display_name": "Python 3",
      "name": "python3"
    }
  },
  "nbformat": 4,
  "nbformat_minor": 0
>>>>>>> 40398aea
}<|MERGE_RESOLUTION|>--- conflicted
+++ resolved
@@ -1,1107 +1,4 @@
 {
-<<<<<<< HEAD
- "cells": [
-  {
-   "cell_type": "code",
-   "execution_count": null,
-   "metadata": {
-    "id": "ur8xi4C7S06n"
-   },
-   "outputs": [],
-   "source": [
-    "# Copyright 2024 Google LLC\n",
-    "#\n",
-    "# Licensed under the Apache License, Version 2.0 (the \"License\");\n",
-    "# you may not use this file except in compliance with the License.\n",
-    "# You may obtain a copy of the License at\n",
-    "#\n",
-    "#     https://www.apache.org/licenses/LICENSE-2.0\n",
-    "#\n",
-    "# Unless required by applicable law or agreed to in writing, software\n",
-    "# distributed under the License is distributed on an \"AS IS\" BASIS,\n",
-    "# WITHOUT WARRANTIES OR CONDITIONS OF ANY KIND, either express or implied.\n",
-    "# See the License for the specific language governing permissions and\n",
-    "# limitations under the License."
-   ]
-  },
-  {
-   "cell_type": "markdown",
-   "metadata": {
-    "id": "JAPoU8Sm5E6e"
-   },
-   "source": [
-    "# Get started with Chirp 2 - Advanced features\n",
-    "\n",
-    "<table align=\"left\">\n",
-    "  <td style=\"text-align: center\">\n",
-    "    <a href=\"https://colab.research.google.com/github/GoogleCloudPlatform/generative-ai/blob/main/speech/getting-started/get_started_with_chirp_2_sdk_features.ipynb\">\n",
-    "      <img width=\"32px\" src=\"https://www.gstatic.com/pantheon/images/bigquery/welcome_page/colab-logo.svg\" alt=\"Google Colaboratory logo\"><br> Open in Colab\n",
-    "    </a>\n",
-    "  </td>\n",
-    "  <td style=\"text-align: center\">\n",
-    "    <a href=\"https://console.cloud.google.com/vertex-ai/colab/import/https:%2F%2Fraw.githubusercontent.com%2FGoogleCloudPlatform%2Fgenerative-ai%2Fmain%2Fspeech%2Fgetting-started%2Fget_started_with_chirp_2_sdk_features.ipynb\">\n",
-    "      <img width=\"32px\" src=\"https://lh3.googleusercontent.com/JmcxdQi-qOpctIvWKgPtrzZdJJK-J3sWE1RsfjZNwshCFgE_9fULcNpuXYTilIR2hjwN\" alt=\"Google Cloud Colab Enterprise logo\"><br> Open in Colab Enterprise\n",
-    "    </a>\n",
-    "  </td>\n",
-    "  <td style=\"text-align: center\">\n",
-    "    <a href=\"https://console.cloud.google.com/vertex-ai/workbench/deploy-notebook?download_url=https://raw.githubusercontent.com/GoogleCloudPlatform/generative-ai/main/speech/getting-started/get_started_with_chirp_2_sdk_features.ipynb\">\n",
-    "      <img src=\"https://www.gstatic.com/images/branding/gcpiconscolors/vertexai/v1/32px.svg\" alt=\"Vertex AI logo\"><br> Open in Vertex AI Workbench\n",
-    "    </a>\n",
-    "  </td>\n",
-    "  <td style=\"text-align: center\">\n",
-    "    <a href=\"https://github.com/GoogleCloudPlatform/generative-ai/blob/main/speech/getting-started/get_started_with_chirp_2_sdk_features.ipynb\">\n",
-    "      <img width=\"32px\" src=\"https://upload.wikimedia.org/wikipedia/commons/9/91/Octicons-mark-github.svg\" alt=\"GitHub logo\"><br> View on GitHub\n",
-    "    </a>\n",
-    "  </td>\n",
-    "</table>"
-   ]
-  },
-  {
-   "cell_type": "markdown",
-   "metadata": {
-    "id": "84f0f73a0f76"
-   },
-   "source": [
-    "| | |\n",
-    "|-|-|\n",
-    "| Author(s) | [Ivan Nardini](https://github.com/inardini) |"
-   ]
-  },
-  {
-   "cell_type": "markdown",
-   "metadata": {
-    "id": "tvgnzT1CKxrO"
-   },
-   "source": [
-    "## Overview\n",
-    "\n",
-    "In this tutorial, you learn about how to use [Chirp 2](https://cloud.google.com/speech-to-text/v2/docs/chirp_2-model), the latest generation of Google's multilingual ASR-specific models, and its new features, including word-level timestamps, model adaptation, and speech translation."
-   ]
-  },
-  {
-   "cell_type": "markdown",
-   "metadata": {
-    "id": "61RBz8LLbxCR"
-   },
-   "source": [
-    "## Get started"
-   ]
-  },
-  {
-   "cell_type": "markdown",
-   "metadata": {
-    "id": "No17Cw5hgx12"
-   },
-   "source": [
-    "### Install Speech-to-Text SDK and other required packages\n"
-   ]
-  },
-  {
-   "cell_type": "code",
-   "execution_count": null,
-   "metadata": {
-    "id": "e73_ZgKWYedz"
-   },
-   "outputs": [],
-   "source": [
-    "! apt update -y -qq\n",
-    "! apt install ffmpeg -y -qq"
-   ]
-  },
-  {
-   "cell_type": "code",
-   "execution_count": null,
-   "metadata": {
-    "id": "tFy3H3aPgx12"
-   },
-   "outputs": [],
-   "source": [
-    "%pip install --quiet 'google-cloud-speech' 'protobuf<4.21' 'google-auth==2.27.0' 'pydub' 'etils' 'jiwer' 'ffmpeg-python' 'plotly' 'gradio'"
-   ]
-  },
-  {
-   "cell_type": "markdown",
-   "metadata": {
-    "id": "R5Xep4W9lq-Z"
-   },
-   "source": [
-    "### Restart runtime\n",
-    "\n",
-    "To use the newly installed packages in this Jupyter runtime, you must restart the runtime. You can do this by running the cell below, which restarts the current kernel.\n",
-    "\n",
-    "The restart might take a minute or longer. After it's restarted, continue to the next step."
-   ]
-  },
-  {
-   "cell_type": "code",
-   "execution_count": null,
-   "metadata": {
-    "id": "XRvKdaPDTznN"
-   },
-   "outputs": [],
-   "source": [
-    "import IPython\n",
-    "\n",
-    "app = IPython.Application.instance()\n",
-    "app.kernel.do_shutdown(True)"
-   ]
-  },
-  {
-   "cell_type": "markdown",
-   "metadata": {
-    "id": "SbmM4z7FOBpM"
-   },
-   "source": [
-    "<div class=\"alert alert-block alert-warning\">\n",
-    "<b>⚠️ The kernel is going to restart. Wait until it's finished before continuing to the next step. ⚠️</b>\n",
-    "</div>\n"
-   ]
-  },
-  {
-   "cell_type": "markdown",
-   "metadata": {
-    "id": "dmWOrTJ3gx13"
-   },
-   "source": [
-    "### Authenticate your notebook environment (Colab only)\n",
-    "\n",
-    "If you're running this notebook on Google Colab, run the cell below to authenticate your environment."
-   ]
-  },
-  {
-   "cell_type": "code",
-   "execution_count": null,
-   "metadata": {
-    "id": "NyKGtVQjgx13"
-   },
-   "outputs": [],
-   "source": [
-    "import sys\n",
-    "\n",
-    "if \"google.colab\" in sys.modules:\n",
-    "    from google.colab import auth\n",
-    "\n",
-    "    auth.authenticate_user()"
-   ]
-  },
-  {
-   "cell_type": "markdown",
-   "metadata": {
-    "id": "DF4l8DTdWgPY"
-   },
-   "source": [
-    "### Set Google Cloud project information and initialize Speech-to-Text V2 SDK\n",
-    "\n",
-    "To get started using the Speech-to-Text API, you must have an existing Google Cloud project and [enable the Speech-to-Text API](https://console.cloud.google.com/flows/enableapi?apiid=speech.googleapis.com).\n",
-    "\n",
-    "Learn more about [setting up a project and a development environment](https://cloud.google.com/vertex-ai/docs/start/cloud-environment)."
-   ]
-  },
-  {
-   "cell_type": "code",
-   "execution_count": null,
-   "metadata": {
-    "id": "WIQyBhAn_9tK"
-   },
-   "outputs": [],
-   "source": [
-    "import os\n",
-    "\n",
-    "PROJECT_ID = \"[your-project-id]\"  # @param {type:\"string\", isTemplate: true}\n",
-    "\n",
-    "if PROJECT_ID == \"[your-project-id]\":\n",
-    "    PROJECT_ID = str(os.environ.get(\"GOOGLE_CLOUD_PROJECT\"))\n",
-    "\n",
-    "LOCATION = os.environ.get(\"GOOGLE_CLOUD_REGION\", \"us-central1\")"
-   ]
-  },
-  {
-   "cell_type": "code",
-   "execution_count": null,
-   "metadata": {
-    "id": "Nqwi-5ufWp_B"
-   },
-   "outputs": [],
-   "source": [
-    "from google.api_core.client_options import ClientOptions\n",
-    "from google.cloud.speech_v2 import SpeechClient\n",
-    "\n",
-    "API_ENDPOINT = f\"{LOCATION}-speech.googleapis.com\"\n",
-    "\n",
-    "client = SpeechClient(\n",
-    "    client_options=ClientOptions(\n",
-    "        api_endpoint=API_ENDPOINT,\n",
-    "    )\n",
-    ")"
-   ]
-  },
-  {
-   "cell_type": "markdown",
-   "metadata": {
-    "id": "zgPO1eR3CYjk"
-   },
-   "source": [
-    "### Create a Cloud Storage bucket\n",
-    "\n",
-    "Create a storage bucket to store intermediate artifacts such as datasets."
-   ]
-  },
-  {
-   "cell_type": "code",
-   "execution_count": null,
-   "metadata": {
-    "id": "MzGDU7TWdts_"
-   },
-   "outputs": [],
-   "source": [
-    "BUCKET_NAME = \"your-bucket-name-unique\"  # @param {type:\"string\", isTemplate: true}\n",
-    "\n",
-    "BUCKET_URI = f\"gs://{BUCKET_NAME}\"  # @param {type:\"string\"}"
-   ]
-  },
-  {
-   "cell_type": "markdown",
-   "metadata": {
-    "id": "-EcIXiGsCePi"
-   },
-   "source": [
-    "**Only if your bucket doesn't already exist**: Run the following cell to create your Cloud Storage bucket."
-   ]
-  },
-  {
-   "cell_type": "code",
-   "execution_count": null,
-   "metadata": {
-    "id": "NIq7R4HZCfIc"
-   },
-   "outputs": [],
-   "source": [
-    "! gsutil mb -l $LOCATION -p $PROJECT_ID $BUCKET_URI"
-   ]
-  },
-  {
-   "cell_type": "markdown",
-   "metadata": {
-    "id": "5303c05f7aa6"
-   },
-   "source": [
-    "### Import libraries"
-   ]
-  },
-  {
-   "cell_type": "code",
-   "execution_count": null,
-   "metadata": {
-    "id": "6fc324893334"
-   },
-   "outputs": [],
-   "source": [
-    "import gradio as gr\n",
-    "from google.cloud.speech_v2.types import cloud_speech"
-   ]
-  },
-  {
-   "cell_type": "code",
-   "execution_count": null,
-   "metadata": {
-    "id": "qqm0OQpAYCph"
-   },
-   "outputs": [],
-   "source": [
-    "import io\n",
-    "import os\n",
-    "\n",
-    "import IPython.display as ipd\n",
-    "from etils import epath as ep\n",
-    "from pydub import AudioSegment"
-   ]
-  },
-  {
-   "cell_type": "markdown",
-   "metadata": {
-    "id": "sP8GBj3tBAC1"
-   },
-   "source": [
-    "### Set constants"
-   ]
-  },
-  {
-   "cell_type": "code",
-   "execution_count": null,
-   "metadata": {
-    "id": "rXTVeU1uBBqY"
-   },
-   "outputs": [],
-   "source": [
-    "INPUT_AUDIO_SAMPLE_FILE_URI = (\n",
-    "    \"gs://github-repo/audio_ai/speech_recognition/attention_is_all_you_need_podcast.wav\"\n",
-    ")\n",
-    "INPUT_LONG_AUDIO_SAMPLE_FILE_URI = (\n",
-    "    f\"{BUCKET_URI}/speech_recognition/data/long_audio_sample.wav\"\n",
-    ")\n",
-    "\n",
-    "RECOGNIZER = client.recognizer_path(PROJECT_ID, LOCATION, \"_\")\n",
-    "\n",
-    "MAX_CHUNK_SIZE = 25600"
-   ]
-  },
-  {
-   "cell_type": "markdown",
-   "metadata": {
-    "id": "djgFxrGC_Ykd"
-   },
-   "source": [
-    "### Helpers"
-   ]
-  },
-  {
-   "cell_type": "code",
-   "execution_count": null,
-   "metadata": {
-    "id": "Zih8W_wC_caW"
-   },
-   "outputs": [],
-   "source": [
-    "def read_audio_file(audio_file_path: str) -> bytes:\n",
-    "    \"\"\"\n",
-    "    Read audio file as bytes.\n",
-    "    \"\"\"\n",
-    "    if audio_file_path.startswith(\"gs://\"):\n",
-    "        with ep.Path(audio_file_path).open(\"rb\") as f:\n",
-    "            audio_bytes = f.read()\n",
-    "    else:\n",
-    "        with open(audio_file_path, \"rb\") as f:\n",
-    "            audio_bytes = f.read()\n",
-    "    return audio_bytes\n",
-    "\n",
-    "\n",
-    "def save_audio_sample(audio_bytes: bytes, output_file_uri: str) -> None:\n",
-    "    \"\"\"\n",
-    "    Save audio sample as a file in Google Cloud Storage.\n",
-    "    \"\"\"\n",
-    "\n",
-    "    output_file_path = ep.Path(output_file_uri)\n",
-    "    if not output_file_path.parent.exists():\n",
-    "        output_file_path.parent.mkdir(parents=True, exist_ok=True)\n",
-    "\n",
-    "    with output_file_path.open(\"wb\") as f:\n",
-    "        f.write(audio_bytes)\n",
-    "\n",
-    "\n",
-    "def extract_audio_sample(audio_bytes: bytes, duration: int) -> bytes:\n",
-    "    \"\"\"\n",
-    "    Extracts a random audio sample of a given duration from an audio file.\n",
-    "    \"\"\"\n",
-    "    audio = AudioSegment.from_file(io.BytesIO(audio_bytes))\n",
-    "    start_time = 0\n",
-    "    audio_sample = audio[start_time : start_time + duration * 1000]\n",
-    "\n",
-    "    audio_bytes = io.BytesIO()\n",
-    "    audio_sample.export(audio_bytes, format=\"wav\")\n",
-    "    audio_bytes.seek(0)\n",
-    "\n",
-    "    return audio_bytes.read()\n",
-    "\n",
-    "\n",
-    "def play_audio_sample(audio_bytes: bytes) -> None:\n",
-    "    \"\"\"\n",
-    "    Plays the audio sample in a notebook.\n",
-    "    \"\"\"\n",
-    "    audio_file = io.BytesIO(audio_bytes)\n",
-    "    ipd.display(ipd.Audio(audio_file.read(), rate=44100))\n",
-    "\n",
-    "\n",
-    "def parse_real_time_recognize_response(response) -> list[tuple[str, int]]:\n",
-    "    \"\"\"Parse real-time responses from the Speech-to-Text API\"\"\"\n",
-    "    real_time_recognize_results = []\n",
-    "    for result in response.results:\n",
-    "        real_time_recognize_results.append(\n",
-    "            (result.alternatives[0].transcript, result.result_end_offset)\n",
-    "        )\n",
-    "    return real_time_recognize_results\n",
-    "\n",
-    "\n",
-    "def parse_words_real_time_recognize_response(response):\n",
-    "    \"\"\"\n",
-    "    Parse the word-level results from a real-time speech recognition response.\n",
-    "    \"\"\"\n",
-    "    real_time_recognize_results = []\n",
-    "    for result in response.results:\n",
-    "        for word_info in result.alternatives[0].words:\n",
-    "            word = word_info.word\n",
-    "            start_time = word_info.start_offset.seconds\n",
-    "            end_time = word_info.end_offset.seconds\n",
-    "            real_time_recognize_results.append(\n",
-    "                {\"word\": word, \"start\": start_time, \"end\": end_time}\n",
-    "            )\n",
-    "    return real_time_recognize_results\n",
-    "\n",
-    "\n",
-    "def print_transcription(\n",
-    "    audio_sample_bytes: bytes, transcriptions: str, play_audio=True\n",
-    ") -> None:\n",
-    "    \"\"\"Prettify the play of the audio and the associated print of the transcription text in a notebook\"\"\"\n",
-    "\n",
-    "    if play_audio:\n",
-    "        # Play the audio sample\n",
-    "        display(ipd.HTML(\"<b>Audio:</b>\"))\n",
-    "        play_audio_sample(audio_sample_bytes)\n",
-    "        display(ipd.HTML(\"<br>\"))\n",
-    "\n",
-    "    # Display the transcription text\n",
-    "    display(ipd.HTML(\"<b>Transcription:</b>\"))\n",
-    "    for transcription, _ in ts_real_time_recognize_results:\n",
-    "        formatted_text = f\"<pre style='font-family: monospace; white-space: pre-wrap;'>{transcription}</pre>\"\n",
-    "        display(ipd.HTML(formatted_text))"
-   ]
-  },
-  {
-   "cell_type": "markdown",
-   "metadata": {
-    "id": "y4MO5i9X4yq3"
-   },
-   "source": [
-    "### Prepare audio samples\n",
-    "\n",
-    "The podcast audio is ~ 8 mins. Depending on the audio length, you can use different transcribe API methods. To learn more, check out the official documentation.  "
-   ]
-  },
-  {
-   "cell_type": "markdown",
-   "metadata": {
-    "id": "4uTeBXo6dZlS"
-   },
-   "source": [
-    "#### Read the audio file\n",
-    "\n",
-    "Let's start reading the input audio sample you want to transcribe.\n",
-    "\n",
-    "In this case, it is a podcast generated with NotebookLM about the \"Attention is all you need\" [paper](https://arxiv.org/abs/1706.03762)."
-   ]
-  },
-  {
-   "cell_type": "code",
-   "execution_count": null,
-   "metadata": {
-    "id": "pjzwMWqpdldM"
-   },
-   "outputs": [],
-   "source": [
-    "input_audio_bytes = read_audio_file(INPUT_AUDIO_SAMPLE_FILE_URI)"
-   ]
-  },
-  {
-   "cell_type": "markdown",
-   "metadata": {
-    "id": "cIAl9Lyd4niN"
-   },
-   "source": [
-    "#### Prepare a short audio sample (< 1 min)\n",
-    "\n",
-    "Extract a short audio sample from the original one for streaming and real-time audio processing."
-   ]
-  },
-  {
-   "cell_type": "code",
-   "execution_count": null,
-   "metadata": {
-    "id": "MofmWRSH4niO"
-   },
-   "outputs": [],
-   "source": [
-    "short_audio_sample_bytes = extract_audio_sample(input_audio_bytes, 30)"
-   ]
-  },
-  {
-   "cell_type": "code",
-   "execution_count": null,
-   "metadata": {
-    "id": "AC2YeY7v4niO"
-   },
-   "outputs": [],
-   "source": [
-    "play_audio_sample(short_audio_sample_bytes)"
-   ]
-  },
-  {
-   "cell_type": "markdown",
-   "metadata": {
-    "id": "VPVDNRyVxquo"
-   },
-   "source": [
-    "## Improve transcription using Chirp 2's word-timing and speech adaptation features\n",
-    "\n",
-    "Chirp 2 supports word-level timestamps for each transcribed word and speech adaptation to help the model improving recognition accuracy for specific terms or proper nouns."
-   ]
-  },
-  {
-   "cell_type": "markdown",
-   "metadata": {
-    "id": "oYCgDay2hAgB"
-   },
-   "source": [
-    "### Perform real-time speech recognition with word-timing"
-   ]
-  },
-  {
-   "cell_type": "markdown",
-   "metadata": {
-    "id": "F83r9aiNhAgD"
-   },
-   "source": [
-    "#### Define real-time recognition configuration with `enable_word_time_offsets` parameter.\n",
-    "\n",
-    "You define the real-time recognition configuration which allows you to set the model to use, language code of the audio and more.\n",
-    "\n",
-    "In this case, you enable word timing feature. When True, the top result includes a list of words and the start and end time offsets (timestamps) for those words."
-   ]
-  },
-  {
-   "cell_type": "code",
-   "execution_count": null,
-   "metadata": {
-    "id": "j0WprZ-phAgD"
-   },
-   "outputs": [],
-   "source": [
-    "wt_real_time_config = cloud_speech.RecognitionConfig(\n",
-    "    auto_decoding_config=cloud_speech.AutoDetectDecodingConfig(),\n",
-    "    language_codes=[\"en-US\"],\n",
-    "    model=\"chirp_2\",\n",
-    "    features=cloud_speech.RecognitionFeatures(\n",
-    "        enable_word_time_offsets=True,\n",
-    "        enable_automatic_punctuation=True,\n",
-    "    ),\n",
-    ")"
-   ]
-  },
-  {
-   "cell_type": "markdown",
-   "metadata": {
-    "id": "r2TqksAqhAgD"
-   },
-   "source": [
-    "#### Define the real-time request configuration\n",
-    "\n",
-    "Next, you define the real-time request passing the configuration and the audio sample you want to transcribe.\n"
-   ]
-  },
-  {
-   "cell_type": "code",
-   "execution_count": null,
-   "metadata": {
-    "id": "Nh55mSzXhAgD"
-   },
-   "outputs": [],
-   "source": [
-    "wt_real_time_request = cloud_speech.RecognizeRequest(\n",
-    "    config=wt_real_time_config, content=short_audio_sample_bytes, recognizer=RECOGNIZER\n",
-    ")"
-   ]
-  },
-  {
-   "cell_type": "markdown",
-   "metadata": {
-    "id": "817YXVBli0aY"
-   },
-   "source": [
-    "#### Run the real-time recognition request\n",
-    "\n",
-    "Finally you submit the real-time recognition request."
-   ]
-  },
-  {
-   "cell_type": "code",
-   "execution_count": null,
-   "metadata": {
-    "id": "rc0cBrVsi7UG"
-   },
-   "outputs": [],
-   "source": [
-    "wt_response = client.recognize(request=wt_real_time_request)\n",
-    "wt_real_time_recognize_results = parse_real_time_recognize_response(wt_response)"
-   ]
-  },
-  {
-   "cell_type": "markdown",
-   "metadata": {
-    "id": "J2vpMSv7CZ_2"
-   },
-   "source": [
-    "And you use a helper function to visualize transcriptions and the associated streams."
-   ]
-  },
-  {
-   "cell_type": "code",
-   "execution_count": null,
-   "metadata": {
-    "id": "ezH51rLH4CBR"
-   },
-   "outputs": [],
-   "source": [
-    "for transcription, _ in wt_real_time_recognize_results:\n",
-    "    print_transcription(short_audio_sample_bytes, transcription)"
-   ]
-  },
-  {
-   "cell_type": "markdown",
-   "metadata": {
-    "id": "iFhUcPcO-Zeh"
-   },
-   "source": [
-    "#### Visualize word timings"
-   ]
-  },
-  {
-   "cell_type": "code",
-   "execution_count": null,
-   "metadata": {
-    "id": "mhH42sab-3Tg"
-   },
-   "outputs": [],
-   "source": [
-    "n = 10\n",
-    "word_timings = parse_words_real_time_recognize_response(wt_response)\n",
-    "for word_info in word_timings[:n]:\n",
-    "    print(\n",
-    "        f\"Word: {word_info['word']} - Start: {word_info['start']} sec - End: {word_info['end']} sec\"\n",
-    "    )"
-   ]
-  },
-  {
-   "cell_type": "markdown",
-   "metadata": {
-    "id": "IFOq3SK0qOT_"
-   },
-   "source": [
-    "### Improve real-time speech recognition accuracy with model adaptation\n",
-    "\n",
-    "So far, Chirp 2 transcribes the podcast correctly. That's in part because podcasts are recorded in ideal enviroments like a recording studio. But that's not always the case. For example, suppose that your audio data is recorded in noisy environment or the recording has strong accents or someone speaks quickly.\n",
-    "\n",
-    "To handle this and many other scenarios and improve real-time speech recognition accuracy, you can use model adaptation. To enable model adaptation with Chirp 2, you use the `adaptation` parameter.\n",
-    "\n",
-    "With `adaptation` parameter, you provide \"hints\" to the speech recognizer to favor specific words and phrases (`AdaptationPhraseSet` class) in the results. And for each hint you can define an hint boost which is the probability that a specific word or phrase will be recognized over other similar sounding phrases. Be careful to use higher boost. Higher the boost, higher is the chance of false positive recognition as well. We recommend using a binary search approach to finding the optimal value for your use case as well as adding phrases both with and without boost to your requests.\n"
-   ]
-  },
-  {
-   "cell_type": "markdown",
-   "metadata": {
-    "id": "1--AAmsYq-vG"
-   },
-   "source": [
-    "#### Define real-time recognition configuration with `adaptation` parameter\n",
-    "\n",
-    "You define a new real-time recognition configuration which includes the `adaptation` configuration.\n"
-   ]
-  },
-  {
-   "cell_type": "code",
-   "execution_count": null,
-   "metadata": {
-    "id": "qUr76NRcq-vH"
-   },
-   "outputs": [],
-   "source": [
-    "adaptation_real_time_config = cloud_speech.RecognitionConfig(\n",
-    "    auto_decoding_config=cloud_speech.AutoDetectDecodingConfig(),\n",
-    "    language_codes=[\"en-US\"],\n",
-    "    model=\"chirp_2\",\n",
-    "    features=cloud_speech.RecognitionFeatures(\n",
-    "        enable_automatic_punctuation=True,\n",
-    "    ),\n",
-    "    adaptation=cloud_speech.SpeechAdaptation(\n",
-    "        phrase_sets=[\n",
-    "            cloud_speech.SpeechAdaptation.AdaptationPhraseSet(\n",
-    "                inline_phrase_set=cloud_speech.PhraseSet(\n",
-    "                    phrases=[\n",
-    "                        {\n",
-    "                            \"value\": \"you know\",  # often mumbled or spoken quickly\n",
-    "                            \"boost\": 10.0,\n",
-    "                        },\n",
-    "                        {\n",
-    "                            \"value\": \"what are they called again?\"  # hesitations and changes in intonation\n",
-    "                        },\n",
-    "                        {\n",
-    "                            \"value\": \"Yeah, it's wild.\"  # short interjections have brevity and the emotional inflection\n",
-    "                        },\n",
-    "                    ]\n",
-    "                )\n",
-    "            )\n",
-    "        ]\n",
-    "    ),\n",
-    ")"
-   ]
-  },
-  {
-   "cell_type": "markdown",
-   "metadata": {
-    "id": "2Lm8e-2Cq-vH"
-   },
-   "source": [
-    "#### Define the real-time request configuration"
-   ]
-  },
-  {
-   "cell_type": "code",
-   "execution_count": null,
-   "metadata": {
-    "id": "pH9ZxWFIq-vH"
-   },
-   "outputs": [],
-   "source": [
-    "adaptation_real_time_request = cloud_speech.RecognizeRequest(\n",
-    "    config=adaptation_real_time_config,\n",
-    "    content=short_audio_sample_bytes,\n",
-    "    recognizer=RECOGNIZER,\n",
-    ")"
-   ]
-  },
-  {
-   "cell_type": "markdown",
-   "metadata": {
-    "id": "xaQSQMZZq-vH"
-   },
-   "source": [
-    "#### Run the real-time recognition request"
-   ]
-  },
-  {
-   "cell_type": "code",
-   "execution_count": null,
-   "metadata": {
-    "id": "KYiCZjDWq-vH"
-   },
-   "outputs": [],
-   "source": [
-    "adapted_response = client.recognize(request=adaptation_real_time_request)\n",
-    "adapted_real_time_recognize_results = parse_real_time_recognize_response(\n",
-    "    adapted_response\n",
-    ")"
-   ]
-  },
-  {
-   "cell_type": "markdown",
-   "metadata": {
-    "id": "xOjvJHHmq-vH"
-   },
-   "source": [
-    "And you use a helper function to visualize transcriptions and the associated streams."
-   ]
-  },
-  {
-   "cell_type": "code",
-   "execution_count": null,
-   "metadata": {
-    "id": "7Xipn8H4q-vH"
-   },
-   "outputs": [],
-   "source": [
-    "for transcription, _ in adapted_real_time_recognize_results:\n",
-    "    print_transcription(short_audio_sample_bytes, transcription)"
-   ]
-  },
-  {
-   "cell_type": "markdown",
-   "metadata": {
-    "id": "s0sIpQmJr40s"
-   },
-   "source": [
-    "## Transcript and translate using language-agnostic transcription and language translation\n",
-    "\n",
-    "Chirp 2 supports language-agnostic audio transcription and language translation. This means that Chirp 2 is capable of recognizing the language of the input audio and, at the same time, translate the outcome transcription in many different language.\n"
-   ]
-  },
-  {
-   "cell_type": "markdown",
-   "metadata": {
-    "id": "5QpacKEDRStJ"
-   },
-   "source": [
-    "#### Define real-time recognition configuration with `language_code` and `translationConfig` parameters.\n",
-    "\n",
-    "You define a real-time recognition configuration by setting language codes in both `language_codes` and `translationConfig` parameters :\n",
-    "\n",
-    "*   When `language_codes=[\"auto\"]`, you enable language-agnostic transcription to auto to detect language.\n",
-    "\n",
-    "*  When `target_language=language_code` where `language_code` is one of the language in this list but different from the original language, you enable language translation."
-   ]
-  },
-  {
-   "cell_type": "code",
-   "execution_count": null,
-   "metadata": {
-    "id": "9vaW49XqUD2v"
-   },
-   "outputs": [],
-   "source": [
-    "target_language_code = \"ca-ES\"  # @param {type:\"string\", isTemplate: true}"
-   ]
-  },
-  {
-   "cell_type": "code",
-   "execution_count": null,
-   "metadata": {
-    "id": "y3Z_vaKpRStK"
-   },
-   "outputs": [],
-   "source": [
-    "ts_real_time_config = cloud_speech.RecognitionConfig(\n",
-    "    auto_decoding_config=cloud_speech.AutoDetectDecodingConfig(),\n",
-    "    language_codes=[\"en-US\"],\n",
-    "    translation_config=cloud_speech.TranslationConfig(\n",
-    "        target_language=target_language_code\n",
-    "    ),\n",
-    "    model=\"chirp_2\",\n",
-    "    features=cloud_speech.RecognitionFeatures(\n",
-    "        enable_automatic_punctuation=True,\n",
-    "    ),\n",
-    ")"
-   ]
-  },
-  {
-   "cell_type": "markdown",
-   "metadata": {
-    "id": "nPGCDLWARStK"
-   },
-   "source": [
-    "#### Define the real-time request configuration"
-   ]
-  },
-  {
-   "cell_type": "code",
-   "execution_count": null,
-   "metadata": {
-    "id": "5_spCiHDRStK"
-   },
-   "outputs": [],
-   "source": [
-    "ts_real_time_request = cloud_speech.RecognizeRequest(\n",
-    "    config=ts_real_time_config, content=short_audio_sample_bytes, recognizer=RECOGNIZER\n",
-    ")"
-   ]
-  },
-  {
-   "cell_type": "markdown",
-   "metadata": {
-    "id": "Mzr69sLjRStK"
-   },
-   "source": [
-    "#### Run the real-time recognition request"
-   ]
-  },
-  {
-   "cell_type": "code",
-   "execution_count": null,
-   "metadata": {
-    "id": "NvcPOWLkRStK"
-   },
-   "outputs": [],
-   "source": [
-    "ts_response = client.recognize(request=ts_real_time_request)\n",
-    "ts_real_time_recognize_results = parse_real_time_recognize_response(ts_response)"
-   ]
-  },
-  {
-   "cell_type": "markdown",
-   "metadata": {
-    "id": "STjng1ZiRStK"
-   },
-   "source": [
-    "And you use a helper function to visualize transcriptions and the associated streams."
-   ]
-  },
-  {
-   "cell_type": "code",
-   "execution_count": null,
-   "metadata": {
-    "id": "EhTgg3qwRStL"
-   },
-   "outputs": [],
-   "source": [
-    "print_transcription(short_audio_sample_bytes, transcription, play_audio=False)"
-   ]
-  },
-  {
-   "cell_type": "markdown",
-   "metadata": {
-    "id": "_MkA144iQrAn"
-   },
-   "source": [
-    "## Chirp 2 playground\n",
-    "\n",
-    "To play with Chirp 2, you can create a simple Gradio application where you enable several Chirp 2 features.\n",
-    "\n",
-    "Below you have an example for language-agnostic transcription and language translation with Chirp 2.\n",
-    "\n",
-    "To know more, check out the official documentation [here](https://cloud.google.com/speech-to-text/v2/docs/chirp_2-model).\n"
-   ]
-  },
-  {
-   "cell_type": "code",
-   "execution_count": null,
-   "metadata": {
-    "id": "WjuuZHTbQwkF"
-   },
-   "outputs": [],
-   "source": [
-    "def transcribe_audio(audio, enable_translation, target_language_code):\n",
-    "    \"\"\"Transcribe the given audio file with optional features.\"\"\"\n",
-    "\n",
-    "    # Set variables\n",
-    "    project_id = os.environ.get(\"GOOGLE_CLOUD_PROJECT\", PROJECT_ID)\n",
-    "    location = os.environ.get(\"GOOGLE_CLOUD_REGION\", LOCATION)\n",
-    "    api_endpoint = f\"{location}-speech.googleapis.com\"\n",
-    "\n",
-    "    # initiate client\n",
-    "    client = SpeechClient(\n",
-    "        client_options=ClientOptions(\n",
-    "            api_endpoint=api_endpoint,\n",
-    "        )\n",
-    "    )\n",
-    "\n",
-    "    # read the audio\n",
-    "    with open(audio, \"rb\") as audio_file:\n",
-    "        content = audio_file.read()\n",
-    "\n",
-    "    # define language agnostic real time recognition configuration\n",
-    "    real_time_config = cloud_speech.RecognitionConfig(\n",
-    "        model=\"chirp_2\",\n",
-    "        language_codes=[\"auto\"],\n",
-    "        features=cloud_speech.RecognitionFeatures(\n",
-    "            enable_automatic_punctuation=True,\n",
-    "        ),\n",
-    "        auto_decoding_config=cloud_speech.AutoDetectDecodingConfig(),\n",
-    "    )\n",
-    "\n",
-    "    if enable_translation:\n",
-    "        real_time_config.language_codes = [\"en-US\"]\n",
-    "        real_time_config.translation_config = cloud_speech.TranslationConfig(\n",
-    "            target_language=target_language_code\n",
-    "        )\n",
-    "\n",
-    "    # define real-time recognition request\n",
-    "    recognizer = client.recognizer_path(project_id, location, \"_\")\n",
-    "\n",
-    "    real_time_request = cloud_speech.RecognizeRequest(\n",
-    "        config=real_time_config,\n",
-    "        content=content,\n",
-    "        recognizer=recognizer,\n",
-    "    )\n",
-    "\n",
-    "    response = client.recognize(request=real_time_request)\n",
-    "\n",
-    "    full_transcript = \"\"\n",
-    "    for result in response.results:\n",
-    "        full_transcript += result.alternatives[0].transcript + \" \"\n",
-    "    return full_transcript.strip()\n",
-    "\n",
-    "\n",
-    "def speech_to_text(audio, enable_translation=False, target_language_code=None):\n",
-    "\n",
-    "    if audio is None:\n",
-    "        return \"\"\n",
-    "\n",
-    "    text = transcribe_audio(audio, enable_translation, target_language_code)\n",
-    "    return text"
-   ]
-  },
-  {
-   "cell_type": "code",
-   "execution_count": null,
-   "metadata": {
-    "id": "HQzUnSkErDTN"
-   },
-   "outputs": [],
-   "source": [
-    "# Create Gradio interface\n",
-    "demo = gr.Interface(\n",
-    "    fn=speech_to_text,\n",
-    "    inputs=[\n",
-    "        gr.Audio(type=\"filepath\", label=\"Audio input\"),\n",
-    "        gr.Checkbox(label=\"🧠 Enable Translation\"),\n",
-    "        gr.Dropdown(\n",
-    "            label=\"Select language to translate\",\n",
-    "            choices=[\"ca-ES\", \"cy-GB\", \"de-DE\", \"ja-JP\", \"zh-Hans-CN\"],\n",
-    "            interactive=True,\n",
-    "            multiselect=False,\n",
-    "        ),\n",
-    "    ],\n",
-    "    outputs=[gr.Textbox(label=\"📄 Transcription\")],\n",
-    "    title=\"Chirp 2 Playground\",\n",
-    "    description=\"<p style='text-align: center'> Speak or pass an audio and get the transcription!</p>\",\n",
-    ")\n",
-    "\n",
-    "# Launch the app\n",
-    "demo.launch()"
-   ]
-  },
-  {
-   "cell_type": "code",
-   "execution_count": null,
-   "metadata": {
-    "id": "XqTpn06QrEiZ"
-   },
-   "outputs": [],
-   "source": [
-    "demo.close()"
-   ]
-  },
-  {
-   "cell_type": "markdown",
-   "metadata": {
-    "id": "2a4e033321ad"
-   },
-   "source": [
-    "## Cleaning up"
-   ]
-  },
-  {
-   "cell_type": "code",
-   "execution_count": null,
-   "metadata": {
-    "id": "5bsE-XtXzmpR"
-   },
-   "outputs": [],
-   "source": [
-    "delete_bucket = False\n",
-    "\n",
-    "if delete_bucket:\n",
-    "    ! gsutil rm -r $BUCKET_URI"
-   ]
-  }
- ],
- "metadata": {
-  "colab": {
-   "name": "get_started_with_chirp_2_sdk_features.ipynb",
-   "toc_visible": true
-  },
-  "environment": {
-   "kernel": "python3",
-   "name": "tf2-cpu.2-11.m125",
-   "type": "gcloud",
-   "uri": "us-docker.pkg.dev/deeplearning-platform-release/gcr.io/tf2-cpu.2-11:m125"
-  },
-  "kernelspec": {
-   "display_name": "Python 3 (Local)",
-   "language": "python",
-   "name": "python3"
-  },
-  "language_info": {
-   "codemirror_mode": {
-    "name": "ipython",
-    "version": 3
-   },
-   "file_extension": ".py",
-   "mimetype": "text/x-python",
-   "name": "python",
-   "nbconvert_exporter": "python",
-   "pygments_lexer": "ipython3",
-   "version": "3.10.15"
-  }
- },
- "nbformat": 4,
- "nbformat_minor": 4
-=======
   "cells": [
     {
       "cell_type": "code",
@@ -2183,5 +1080,4 @@
   },
   "nbformat": 4,
   "nbformat_minor": 0
->>>>>>> 40398aea
 }