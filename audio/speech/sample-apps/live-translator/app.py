--- conflicted
+++ resolved
@@ -29,19 +29,11 @@
 }
 
 @st.cache_resource
-<<<<<<< HEAD
 def load_client() -> genai.Client:
-=======
-def load_client():
->>>>>>> f78c1b73
     """Load Google Gen AI Client."""
     client = genai.Client(vertexai=True, project=PROJECT_ID, location=LOCATION)
 
     return client
-<<<<<<< HEAD
-
-=======
->>>>>>> f78c1b73
 
 @st.cache_resource
 def load_tts_client() -> texttospeech.TextToSpeechClient:
@@ -50,18 +42,10 @@
         client_options=ClientOptions(api_endpoint="us-texttospeech.googleapis.com")
     )
 
-<<<<<<< HEAD
-
-=======
->>>>>>> f78c1b73
 client = load_client()
 
 tts_client = load_tts_client()
 
-<<<<<<< HEAD
-
-=======
->>>>>>> f78c1b73
 def play_audio(audio_bytes: bytes) -> None:
     """Plays the audio from a byte stream."""
     if audio_bytes is not None:
@@ -122,19 +106,11 @@
             voice_name=LANGUAGE_MAP[target_language]["voice_name"],
             language_code=LANGUAGE_MAP[target_language]["language_code"],
         )
-<<<<<<< HEAD
 
         if output_audio_bytes:
             play_audio(output_audio_bytes)
 
         audio_input = None
-=======
-
-        if output_audio_bytes:
-            play_audio(output_audio_bytes)
->>>>>>> f78c1b73
-
-        audio_input = None
 
 if __name__ == "__main__":
     main()