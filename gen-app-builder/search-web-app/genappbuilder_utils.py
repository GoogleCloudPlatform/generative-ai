# Copyright 2022 Google LLC
#
# Licensed under the Apache License, Version 2.0 (the "License");
# you may not use this file except in compliance with the License.
# You may obtain a copy of the License at
#
#      http://www.apache.org/licenses/LICENSE-2.0
#
# Unless required by applicable law or agreed to in writing, software
# distributed under the License is distributed on an "AS IS" BASIS,
# WITHOUT WARRANTIES OR CONDITIONS OF ANY KIND, either express or implied.
# See the License for the specific language governing permissions and
# limitations under the License.

"""Generative AI App Builder Utilities"""
from os.path import basename
from typing import Dict, List, Optional, Tuple

from google.cloud import discoveryengine_v1beta as discoveryengine

JSON_INDENT = 2


def list_documents(
    project_id: str,
    location: str,
    datastore_id: str,
) -> List[discoveryengine.Document]:
    client = discoveryengine.DocumentServiceClient()

    parent = client.branch_path(
        project=project_id,
        location=location,
        data_store=datastore_id,
        branch="default_branch",
    )

    request = discoveryengine.ListDocumentsRequest(parent=parent, page_size=10)

    page_result = client.list_documents(request=request)

    return [
        {"id": document.id, "title": basename(document.content.uri)}
        for document in page_result
    ]


def search_enterprise_search(
    project_id: str,
    location: str,
    search_engine_id: str,
    page_size: int = 50,
    search_query: Optional[str] = None,
    image_bytes: Optional[bytes] = None,
    params: Optional[Dict] = None,
) -> Tuple:
    if bool(search_query) == bool(image_bytes):
        return tuple()

    # Create a client
    client = discoveryengine.SearchServiceClient()

    # The full resource name of the search engine serving config
    # e.g. projects/{project_id}/locations/{location}
    serving_config = client.serving_config_path(
        project=project_id,
        location=location,
        data_store=search_engine_id,
        serving_config="default_config",
    )

    # Configuration options for search
    content_search_spec = discoveryengine.SearchRequest.ContentSearchSpec(
        snippet_spec=discoveryengine.SearchRequest.ContentSearchSpec.SnippetSpec(
            max_snippet_count=5, return_snippet=True
        ),
        summary_spec=discoveryengine.SearchRequest.ContentSearchSpec.SummarySpec(
            summary_result_count=5,
            include_citations=True,
            ignore_adversarial_query=True,
            ignore_non_summary_seeking_query=True,
        ),
        extractive_content_spec=discoveryengine.SearchRequest.ContentSearchSpec.ExtractiveContentSpec(
            max_extractive_answer_count=1, max_extractive_segment_count=1
        ),
    )

    request = discoveryengine.SearchRequest(
        serving_config=serving_config,
<<<<<<< HEAD
        page_size=page_size,
        content_search_spec=content_search_spec,
        params=params,
=======
        query=search_query,
        page_size=50,
        content_search_spec=discoveryengine.SearchRequest.ContentSearchSpec(
            snippet_spec=discoveryengine.SearchRequest.ContentSearchSpec.SnippetSpec(
                max_snippet_count=1
            )
        ),
>>>>>>> dc346813
    )

    if search_query:
        request.query = search_query
    elif image_bytes:
        request.image_query = discoveryengine.SearchRequest.ImageQuery(
            image_bytes=image_bytes
        )

    response_pager = client.search(request)

    response = discoveryengine.SearchResponse(
        results=response_pager.results,
        facets=response_pager.facets,
        guided_search_result=response_pager.guided_search_result,
        total_size=response_pager.total_size,
        attribution_token=response_pager.attribution_token,
        next_page_token=response_pager.next_page_token,
        corrected_query=response_pager.corrected_query,
        summary=response_pager.summary,
    )

    request_url = (
        f"https://discoveryengine.googleapis.com/v1beta/{serving_config}:search"
    )

    request_json = discoveryengine.SearchRequest.to_json(
        request, including_default_value_fields=True, indent=JSON_INDENT
    )
    response_json = discoveryengine.SearchResponse.to_json(
        response,
        including_default_value_fields=True,
        indent=JSON_INDENT,
    )

    results = get_enterprise_search_results(response)
    return results, request_url, request_json, response_json


def get_enterprise_search_results(response: discoveryengine.SearchResponse) -> List:
    """
    Extract Results from Enterprise Search Response
    """

    ROBOT = "https://www.google.com/images/errors/robot.png"

    def get_thumbnail_image(data: Dict) -> str:
        cse_thumbnail = data.get("pagemap", {}).get("cse_thumbnail")
        image_link = data.get("image", {}).get("thumbnailLink")

        if cse_thumbnail:
            return cse_thumbnail[0]["src"]
        elif image_link:
            return image_link
        else:
<<<<<<< HEAD
            return ROBOT
=======
            image = "https://www.google.com/images/errors/robot.png"
        results.append(
            {
                "title": data["title"],
                "htmlTitle": data["htmlTitle"],
                "link": data["link"],
                "htmlFormattedUrl": data["htmlFormattedUrl"],
                "displayLink": data["displayLink"],
                "snippets": [s["htmlSnippet"] for s in data["snippets"]],
                "thumbnailImage": image,
                "resultJson": discoveryengine.SearchResponse.SearchResult.to_json(
                    result,
                    including_default_value_fields=True,
                    indent=JSON_INDENT,
                ),
            }
        )
>>>>>>> dc346813

    def get_formatted_link(data: Dict) -> str:
        html_formatted_url = data.get("htmlFormattedUrl")
        image_context_link = data.get("image", {}).get("contextLink")
        return html_formatted_url or image_context_link or ROBOT

    return [
        {
            "title": result.document.derived_struct_data["title"],
            "htmlTitle": result.document.derived_struct_data.get(
                "htmlTitle", result.document.derived_struct_data["title"]
            ),
            "link": result.document.derived_struct_data["link"],
            "htmlFormattedUrl": get_formatted_link(result.document.derived_struct_data),
            "displayLink": result.document.derived_struct_data["displayLink"],
            "snippets": [
                s["snippet"] for s in result.document.derived_struct_data["snippets"]
            ],
            "thumbnailImage": get_thumbnail_image(result.document.derived_struct_data),
            "resultJson": discoveryengine.SearchResponse.SearchResult.to_json(
                result, including_default_value_fields=True, indent=JSON_INDENT
            ),
        }
        for result in response.results
    ]


def recommend_personalize(
    project_id: str,
    location: str,
    datastore_id: str,
    serving_config_id: str,
    document_id: str,
    user_pseudo_id: Optional[str] = "xxxxxxxxxxx",
    attribution_token: Optional[str] = None,
) -> Tuple:
    # Create a client
    client = discoveryengine.RecommendationServiceClient()

    # The full resource name of the search engine serving config
    # e.g. projects/{project_id}/locations/{location}
    serving_config = client.serving_config_path(
        project=project_id,
        location=location,
        data_store=datastore_id,
        serving_config=serving_config_id,
    )

    user_event = discoveryengine.UserEvent(
        event_type="view-item",
        user_pseudo_id=user_pseudo_id,
        attribution_token=attribution_token,
        documents=[discoveryengine.DocumentInfo(id=document_id)],
    )

    request = discoveryengine.RecommendRequest(
        serving_config=serving_config,
        user_event=user_event,
        params={"returnDocument": True, "returnScore": True},
    )

    response = client.recommend(request)

    request_url = (
        f"https://discoveryengine.googleapis.com/v1beta/{serving_config}:recommend"
    )

    request_json = discoveryengine.RecommendRequest.to_json(
        request, including_default_value_fields=True, indent=JSON_INDENT
    )
<<<<<<< HEAD
    response_json = discoveryengine.RecommendResponse.to_json(
        response, including_default_value_fields=False, indent=JSON_INDENT
=======
    response_json = discoveryengine_v1beta.RecommendResponse.to_json(
        response, including_default_value_fields=True, indent=JSON_INDENT
>>>>>>> dc346813
    )

    results = get_personalize_results(response)
    return results, response.attribution_token, request_url, request_json, response_json


def get_storage_link(uri: str) -> str:
    return uri.replace("gs://", "https://storage.googleapis.com/")


def get_personalize_results(
    response: discoveryengine.RecommendResponse,
) -> List[Dict]:
    """
    Extract Results from Personalize Response
    """
    return [
        {
            "id": result.id,
            "title": basename(result.document.content.uri),
            "htmlFormattedUrl": result.document.content.uri,
            "link": get_storage_link(result.document.content.uri),
            "mimeType": result.document.content.mime_type,
            "resultJson": discoveryengine.RecommendResponse.RecommendationResult.to_json(
                result, including_default_value_fields=True, indent=JSON_INDENT
            ),
        }
        for result in response.results
    ]<|MERGE_RESOLUTION|>--- conflicted
+++ resolved
@@ -87,19 +87,9 @@
 
     request = discoveryengine.SearchRequest(
         serving_config=serving_config,
-<<<<<<< HEAD
         page_size=page_size,
         content_search_spec=content_search_spec,
         params=params,
-=======
-        query=search_query,
-        page_size=50,
-        content_search_spec=discoveryengine.SearchRequest.ContentSearchSpec(
-            snippet_spec=discoveryengine.SearchRequest.ContentSearchSpec.SnippetSpec(
-                max_snippet_count=1
-            )
-        ),
->>>>>>> dc346813
     )
 
     if search_query:
@@ -155,27 +145,7 @@
         elif image_link:
             return image_link
         else:
-<<<<<<< HEAD
             return ROBOT
-=======
-            image = "https://www.google.com/images/errors/robot.png"
-        results.append(
-            {
-                "title": data["title"],
-                "htmlTitle": data["htmlTitle"],
-                "link": data["link"],
-                "htmlFormattedUrl": data["htmlFormattedUrl"],
-                "displayLink": data["displayLink"],
-                "snippets": [s["htmlSnippet"] for s in data["snippets"]],
-                "thumbnailImage": image,
-                "resultJson": discoveryengine.SearchResponse.SearchResult.to_json(
-                    result,
-                    including_default_value_fields=True,
-                    indent=JSON_INDENT,
-                ),
-            }
-        )
->>>>>>> dc346813
 
     def get_formatted_link(data: Dict) -> str:
         html_formatted_url = data.get("htmlFormattedUrl")
@@ -246,13 +216,8 @@
     request_json = discoveryengine.RecommendRequest.to_json(
         request, including_default_value_fields=True, indent=JSON_INDENT
     )
-<<<<<<< HEAD
     response_json = discoveryengine.RecommendResponse.to_json(
-        response, including_default_value_fields=False, indent=JSON_INDENT
-=======
-    response_json = discoveryengine_v1beta.RecommendResponse.to_json(
         response, including_default_value_fields=True, indent=JSON_INDENT
->>>>>>> dc346813
     )
 
     results = get_personalize_results(response)
