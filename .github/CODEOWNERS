# Code owners file.
# This file controls who is tagged for review for any given pull request.
#
# For syntax help see:
# https://help.github.com/en/github/creating-cloning-and-archiving-repositories/about-code-owners#codeowners-syntax

# @GoogleCloudPlatform/generative-ai-devrel are the default owners for changes in this repo

<<<<<<< HEAD
/generative-ai/conversation                                 @koverholt @kmaphoenix @holtskinner @GoogleCloudPlatform/generative-ai-devrel
/generative-ai/embeddings                                   @kazunori279 @GoogleCloudPlatform/generative-ai-devrel
/generative-ai/embeddings/use-cases/outlier-detection       @rarsan @GoogleCloudPlatform/generative-ai-devrel
/generative-ai/gemini                                       @polong-lin @GoogleCloudPlatform/generative-ai-devrel
/generative-ai/gemini/evaluation                            @jsondai @inardini @GoogleCloudPlatform/generative-ai-devrel
/generative-ai/gemini/code-execution                        @koverholt @GoogleCloudPlatform/generative-ai-devrel
/generative-ai/gemini/function-calling                      @koverholt @GoogleCloudPlatform/generative-ai-devrel
/generative-ai/gemini/getting-started                       @gericdong @polong-lin @GoogleCloudPlatform/generative-ai-devrel
/generative-ai/gemini/grounding                             @holtskinner @GoogleCloudPlatform/generative-ai-devrel
/generative-ai/gemini/rag-engine                            @edtsoi430 @GoogleCloudPlatform/generative-ai-devrel
/generative-ai/gemini/agent-engine                          @koverholt @GoogleCloudPlatform/generative-ai-devrel
/generative-ai/gemini/agent-engine/tutorial_ag2_on_agent_engine.ipynb @emmanuelawa
/generative-ai/gemini/agent-engine/tutorial_alloydb_rag_agent.ipynb @averikitsch
/generative-ai/gemini/agent-engine/tutorial_cloud_sql_pg_rag_agent.ipynb @averikitsch
/generative-ai/gemini/responsible-ai                        @iamthuya @GoogleCloudPlatform/generative-ai-devrel
/generative-ai/gemini/sample-apps/photo-discovery           @kazunori279 @KhanhNwin @GoogleCloudPlatform/generative-ai-devrel
/generative-ai/gemini/use-cases/education                   @PicardParis @GoogleCloudPlatform/generative-ai-devrel
/generative-ai/gemini/use-cases/retail                      @iamthuya @GoogleCloudPlatform/generative-ai-devrel
/generative-ai/gemini/use-cases/applying-llms-to-data/using-gemini-with-bigquery-remote-functions @shanecglass @GoogleCloudPlatform/generative-ai-devrel
/generative-ai/gemini/multimodal-datasets                   @fth @fthoele @cleop @GoogleCloudPlatform/generative-ai-devrel
/generative-ai/language                                     @polong-lin @GoogleCloudPlatform/generative-ai-devrel
/generative-ai/language/getting-started                     @polong-lin @iamthuya @GoogleCloudPlatform/generative-ai-devrel
/generative-ai/language/grounding                           @koverholt @holtskinner @GoogleCloudPlatform/generative-ai-devrel
/generative-ai/language/orchestration                       @koverholt @kweinmeister @RajeshThallam @GoogleCloudPlatform/generative-ai-devrel
/generative-ai/language/prompts                             @polong-lin @GoogleCloudPlatform/generative-ai-devrel
/generative-ai/language/prompts/prompt_optimizer            @nhootan @inardini @GoogleCloudPlatform/generative-ai-devrel
/generative-ai/language/sample-apps                         @rominirani @GoogleCloudPlatform/generative-ai-devrel
/generative-ai/language/translation                         @holtskinner @GoogleCloudPlatform/generative-ai-devrel
/generative-ai/language/tuning                              @erwinh85 @GoogleCloudPlatform/generative-ai-devrel
/generative-ai/language/use-cases                           @polong-lin @GoogleCloudPlatform/generative-ai-devrel
/generative-ai/language/use-cases/applying-llms-to-data     @ashleyxuu @GoogleCloudPlatform/generative-ai-devrel
/generative-ai/language/use-cases/document-qa               @RajeshThallam @lavinigam-gcp @GoogleCloudPlatform/generative-ai-devrel @Adi8885
/generative-ai/language/use-cases/document-summarization    @polong-lin @iamthuya @holtskinner @GoogleCloudPlatform/generative-ai-devrel
/generative-ai/language/use-cases/prod-catalog-enrichment   @slatawa @GoogleCloudPlatform/generative-ai-devrel
/generative-ai/language/use-cases/sql-code-generation       @rarsan @GoogleCloudPlatform/generative-ai-devrel
/generative-ai/language/use-cases/sql-code-generation/sql_code_generation_langchain.ipynb @rarsan @GoogleCloudPlatform/generative-ai-devrel
/generative-ai/search                                       @agarwal22megha @holtskinner @GoogleCloudPlatform/generative-ai-devrel
/generative-ai/search/retrieval-augmented-generation        @holtskinner @GoogleCloudPlatform/generative-ai-devrel
/generative-ai/speech/getting-started                       @inardini @GoogleCloudPlatform/generative-ai-devrel
/generative-ai/speech/use-cases/storytelling                @holtskinner @GoogleCloudPlatform/generative-ai-devrel
/generative-ai/vision/use-cases                             @iamthuya @GoogleCloudPlatform/generative-ai-devrel
/generative-ai/vision/getting-started                       @iamthuya @GoogleCloudPlatform/generative-ai-devrel
/generative-ai/vision/use-cases/advertisement-creation-using-gemini-and-imagen3    @ankuljain09 @koyelguha
/generative-ai/gemini/use-cases/intro_multimodal_use_cases.ipynb        @saeedaghabozorgi @GoogleCloudPlatform/generative-ai-devrel
/generative-ai/gemini/sample-apps/genwealth/                @paulramsey @GoogleCloudPlatform/generative-ai-devrel
/generative-ai/gemini/sample-apps/finance-advisor-spanner/  @anirbanbagchi1979 @GoogleCloudPlatform/generative-ai-devrel
/generative-ai/gemini/use-cases/applying-llms-to-data/analyze-poster-images-in-bigquery/poster_image_analysis.ipynb     @aliciawilliams @GoogleCloudPlatform/generative-ai-devrel
/generative-ai/gemini/use-cases/retail/product_attributes_extraction.ipynb    @tianli @GoogleCloudPlatform/generative-ai-devrel
/generative-ai/gemini/use-cases/retrieval-augmented-generation/RAG_Based_on_Sensitive_Data_Protection_using_Faker.ipynb @ainaomotayo @GoogleCloudPlatform/generative-ai-devrel
/generative-ai/gemini/use-cases/retrieval-augmented-generation/rag_qna_langchain_bigquery_vector_search.ipynb @ashleyxuu @GoogleCloudPlatform/generative-ai-devrel
/generative-ai/gemini/use-cases/retrieval-augmented-generation/retail_warranty_claim_chatbot.ipynb @zthor5 @charleselliott @GoogleCloudPlatform/generative-ai-devrel
/generative-ai/gemini/use-cases/data-generation/synthetic_data_generation_using_gemini.ipynb    @vagrantism @GoogleCloudPlatform/generative-ai-devrel
/generative-ai/gemini/prompts/examples/chain_of_thought_react.ipynb     @ChrisHanna @GoogleCloudPlatform/generative-ai-devrel
/generative-ai/gemini/tuning/supervised_finetuning_using_gemini.ipynb   @dmoonat @GoogleCloudPlatform/generative-ai-devrel
/generative-ai/gemini/responsible-ai/gemini_safety_ratings.ipynb        @ghchinoy @GoogleCloudPlatform/generative-ai-devrel
/generative-ai/language/use-cases/sensitive-data-detection/context_aware_sensitive_data_detection.ipynb @jegadesh-google @GoogleCloudPlatform/generative-ai-devrel
/generative-ai/language/use-cases/marketing-image-overlay/marketing_image_overlay.ipynb @rohitnaiduG @GoogleCloudPlatform/generative-ai-devrel
/generative-ai/language/use-cases/description-generation/product_description_generator_attributes_to_text.ipynb @anantnawal @GoogleCloudPlatform/generative-ai-devrel
/generative-ai/language/use-cases/chatbots/grocerybot_assistant.ipynb   @eliasecchig @GoogleCloudPlatform/generative-ai-devrel
/generative-ai/language/tuning/distilling_step_by_step/distilling_step_by_step.ipynb    @anihm136 @GoogleCloudPlatform/generative-ai-devrel
/generative-ai/vision/gradio/gradio_image_generation_sdk.ipynb  @jbrache @GoogleCloudPlatform/generative-ai-devrel
/generative-ai/search/retrieval-augmented-generation/examples/contract_analysis.ipynb   @guruvittal @GoogleCloudPlatform/generative-ai-devrel
/generative-ai/genkit/generate-synthetic-database           @aikozhaoz @GoogleCloudPlatform/generative-ai-devrel
/generative-ai/genkit/postcard-generator                    @mattsday @GoogleCloudPlatform/generative-ai-devrel
/generative-ai/gemini/evaluation/evaluate_langchain_chains.ipynb           @eliasecchig @GoogleCloudPlatform/generative-ai-devrel
/generative-ai/gemini/use-cases/retrieval-augmented-generation/rag_qna_with_bq_and_featurestore.ipynb           @eliasecchig @lspatarog @GoogleCloudPlatform/generative-ai-devrel
/generative-ai/gemini/use-cases/retrieval-augmented-generation/rag_pipeline_terabyte_scale_with_bigframes.ipynb           @lspatarog @eliasecchig
/generative-ai/gemini/tuning/gemini_supervised_finetuning_text_classification.ipynb           @gabrielahrlr @eliasecchig @GoogleCloudPlatform/generative-ai-devrel
/generative-ai/open-models/serving         @polong-lin @GoogleCloudPlatform/generative-ai-devrel
/generative-ai/open-models/use-cases/cloud_run_ollama_gemma2_rag_qa.ipynb       @eliasecchig @GoogleCloudPlatform/generative-ai-devrel
/generative-ai/open-models/serving/vertex_ai_text_generation_inference_gemma.ipynb  @alvarobartt @philschmid @pagezyhf @jeffboudier
/generative-ai/gemini/use-cases/applying-llms-to-data/semantic-search-in-bigquery/stackoverflow_questions_semantic_search.ipynb     @sethijaideep @GoogleCloudPlatform/generative-ai-devrel
/generative-ai/gemini/use-cases/retrieval-augmented-generation/raw_with_bigquery.ipynb @jeffonelson @GoogleCloudPlatform/generative-ai-devrel
/generative-ai/vision/use-cases/hey_llm                     @tushuhei @GoogleCloudPlatform/generative-ai-devrel
/generative-ai/gemini/sample-apps/llamaindex-rag/backend/indexing/ @Lionel-Lim @GoogleCloudPlatform/generative-ai-devrel
/generative-ai/gemini/multimodal-live-api/websocket-demo-app/ @ZackAkil @GoogleCloudPlatform/generative-ai-devrel
/generative-ai/gemini/sample-apps/genai-mlops-tune-and-eval                       @willisc7 @GoogleCloudPlatform/generative-ai-devrel
/generative-ai/gemini/use-cases/multimodal-sentiment-analysis/intro_to_multimodal_sentiment_analysis.ipynb                      @Mansari
/generative-ai/gemini/use-cases/productivity/productivity_coaching_with_google_calendar_and_gmail.ipynb                      @Mansari
/generative-ai/open-models/serving/cloud_run_ollama_gemma3_inference.ipynb     @vladkol @GoogleCloudPlatform/generative-ai-devrel
/generative-ai/open-models/serving/cloud_run_vllm_gemma3_inference.ipynb     @vladkol @GoogleCloudPlatform/generative-ai-devrel
/generative-ai/open-models/serving/vertex_ai_pytorch_inference_pllum_with_custom_handler.ipynb @rsamborski @GoogleCloudPlatform/generative-ai-devrel
/generative-ai/gemini/mcp/intro_to_mcp.ipynb @wadave @GoogleCloudPlatform/generative-ai-devrel
/generative-ai/gemini/agents/genai-experience-concierge @pablofgaeta @GoogleCloudPlatform/generative-ai-devrel
=======

*                                                                                                                                @GoogleCloudPlatform/generative-ai-devrel
/generative-ai/embeddings                                                                                                        @GoogleCloudPlatform/generative-ai-devrel @kazunori279
/generative-ai/gemini                                                                                                            @GoogleCloudPlatform/generative-ai-devrel @polong-lin
/generative-ai/gemini/agent-engine                                                                                               @GoogleCloudPlatform/generative-ai-devrel @koverholt
/generative-ai/gemini/agent-engine/tutorial_ag2_on_agent_engine.ipynb                                                            @GoogleCloudPlatform/generative-ai-devrel @awaemmanuel
/generative-ai/gemini/agent-engine/tutorial_alloydb_rag_agent.ipynb                                                              @GoogleCloudPlatform/generative-ai-devrel @averikitsch
/generative-ai/gemini/agent-engine/tutorial_cloud_sql_pg_rag_agent.ipynb                                                         @GoogleCloudPlatform/generative-ai-devrel @averikitsch
/generative-ai/gemini/agents/genai-experience-concierge                                                                          @GoogleCloudPlatform/generative-ai-devrel @pablofgaeta
/generative-ai/gemini/code-execution                                                                                             @GoogleCloudPlatform/generative-ai-devrel @koverholt
/generative-ai/gemini/evaluation                                                                                                 @GoogleCloudPlatform/generative-ai-devrel @inardini @jsondai
/generative-ai/gemini/evaluation/evaluate_langchain_chains.ipynb                                                                 @GoogleCloudPlatform/generative-ai-devrel @eliasecchig
/generative-ai/gemini/function-calling                                                                                           @GoogleCloudPlatform/generative-ai-devrel @koverholt
/generative-ai/gemini/getting-started                                                                                            @GoogleCloudPlatform/generative-ai-devrel @gericdong @polong-lin
/generative-ai/gemini/grounding                                                                                                  @GoogleCloudPlatform/generative-ai-devrel @holtskinner
/generative-ai/gemini/mcp/intro_to_mcp.ipynb                                                                                     @GoogleCloudPlatform/generative-ai-devrel @wadave
/generative-ai/gemini/model-optimizer/intro_model_optimizer.ipynb                                                                @GoogleCloudPlatform/generative-ai-devrel @nardosalemu
/generative-ai/gemini/multimodal-dataset                                                                                         @GoogleCloudPlatform/generative-ai-devrel @fthoele @cleop-google @diskontinuum
/generative-ai/gemini/multimodal-live-api/websocket-demo-app/                                                                    @GoogleCloudPlatform/generative-ai-devrel @ZackAkil
/generative-ai/gemini/rag-engine                                                                                                 @GoogleCloudPlatform/generative-ai-devrel @edtsoi430
/generative-ai/gemini/responsible-ai                                                                                             @GoogleCloudPlatform/generative-ai-devrel @iamthuya
/generative-ai/gemini/responsible-ai/gemini_safety_ratings.ipynb                                                                 @GoogleCloudPlatform/generative-ai-devrel @ghchinoy
/generative-ai/gemini/sample-apps/finance-advisor-spanner/                                                                       @GoogleCloudPlatform/generative-ai-devrel @anirbanbagchi1979
/generative-ai/gemini/sample-apps/genai-mlops-tune-and-eval                                                                      @GoogleCloudPlatform/generative-ai-devrel @willisc7
/generative-ai/gemini/sample-apps/genwealth/                                                                                     @GoogleCloudPlatform/generative-ai-devrel @paulramsey
/generative-ai/gemini/sample-apps/photo-discovery                                                                                @GoogleCloudPlatform/generative-ai-devrel @KhanhNwin @kazunori279
/generative-ai/gemini/tuning/gemini_supervised_finetuning_text_classification.ipynb                                              @GoogleCloudPlatform/generative-ai-devrel @eliasecchig @gabrielahrlr
/generative-ai/gemini/tuning/supervised_finetuning_using_gemini.ipynb                                                            @GoogleCloudPlatform/generative-ai-devrel @dmoonat
/generative-ai/gemini/use-cases/applying-llms-to-data/analyze-poster-images-in-bigquery/poster_image_analysis.ipynb              @GoogleCloudPlatform/generative-ai-devrel @aliciawilliams
/generative-ai/gemini/use-cases/applying-llms-to-data/semantic-search-in-bigquery/stackoverflow_questions_semantic_search.ipynb  @GoogleCloudPlatform/generative-ai-devrel @sethijaideep
/generative-ai/gemini/use-cases/applying-llms-to-data/using-gemini-with-bigquery-remote-functions                                @GoogleCloudPlatform/generative-ai-devrel @shanecglass
/generative-ai/gemini/use-cases/education                                                                                        @GoogleCloudPlatform/generative-ai-devrel @PicardParis
/generative-ai/gemini/use-cases/intro_multimodal_use_cases.ipynb                                                                 @GoogleCloudPlatform/generative-ai-devrel @saeedaghabozorgi
/generative-ai/gemini/use-cases/multimodal-sentiment-analysis/intro_to_multimodal_sentiment_analysis.ipynb                       @GoogleCloudPlatform/generative-ai-devrel @Mansari
/generative-ai/gemini/use-cases/productivity/productivity_coaching_with_google_calendar_and_gmail.ipynb                          @GoogleCloudPlatform/generative-ai-devrel @Mansari
/generative-ai/gemini/use-cases/retail                                                                                           @GoogleCloudPlatform/generative-ai-devrel @iamthuya
/generative-ai/gemini/use-cases/retail/product_attributes_extraction.ipynb                                                       @GoogleCloudPlatform/generative-ai-devrel @tianli
/generative-ai/gemini/use-cases/retrieval-augmented-generation/rag_pipeline_terabyte_scale_with_bigframes.ipynb                  @GoogleCloudPlatform/generative-ai-devrel @eliasecchig @lspatarog
/generative-ai/gemini/use-cases/retrieval-augmented-generation/rag_qna_with_bq_and_featurestore.ipynb                            @GoogleCloudPlatform/generative-ai-devrel @eliasecchig @lspatarog
/generative-ai/gemini/use-cases/retrieval-augmented-generation/raw_with_bigquery.ipynb                                           @GoogleCloudPlatform/generative-ai-devrel @jeffonelson
/generative-ai/gemini/use-cases/retrieval-augmented-generation/retail_warranty_claim_chatbot.ipynb                               @GoogleCloudPlatform/generative-ai-devrel @zthor5
/generative-ai/genkit/generate-synthetic-database                                                                                @GoogleCloudPlatform/generative-ai-devrel @aikozhaoz
/generative-ai/genkit/postcard-generator                                                                                         @GoogleCloudPlatform/generative-ai-devrel @mattsday
/generative-ai/open-models/serving                                                                                               @GoogleCloudPlatform/generative-ai-devrel @polong-lin
/generative-ai/open-models/serving/cloud_run_ollama_gemma3_inference.ipynb                                                       @GoogleCloudPlatform/generative-ai-devrel @vladkol
/generative-ai/open-models/serving/cloud_run_vllm_gemma3_inference.ipynb                                                         @GoogleCloudPlatform/generative-ai-devrel @vladkol
/generative-ai/open-models/serving/vertex_ai_pytorch_inference_pllum_with_custom_handler.ipynb                                   @GoogleCloudPlatform/generative-ai-devrel @rsamborski
/generative-ai/open-models/use-cases/cloud_run_ollama_gemma2_rag_qa.ipynb                                                        @GoogleCloudPlatform/generative-ai-devrel @eliasecchig
/generative-ai/search                                                                                                            @GoogleCloudPlatform/generative-ai-devrel @holtskinner
/generative-ai/search/retrieval-augmented-generation/examples/contract_analysis.ipynb                                            @GoogleCloudPlatform/generative-ai-devrel @guruvittal
/generative-ai/speech/getting-started                                                                                            @GoogleCloudPlatform/generative-ai-devrel @inardini
/generative-ai/speech/use-cases/storytelling                                                                                     @GoogleCloudPlatform/generative-ai-devrel @holtskinner
/generative-ai/vision/getting-started                                                                                            @GoogleCloudPlatform/generative-ai-devrel @iamthuya
/generative-ai/vision/gradio/gradio_image_generation_sdk.ipynb                                                                   @GoogleCloudPlatform/generative-ai-devrel @jbrache
/generative-ai/vision/use-cases                                                                                                  @GoogleCloudPlatform/generative-ai-devrel @iamthuya
/generative-ai/vision/use-cases/hey_llm                                                                                          @GoogleCloudPlatform/generative-ai-devrel @tushuhei
/generative-ai/open-models/serving/cloud_run_ollama_qwen3_inference.ipynb                                                        @GoogleCloudPlatform/generative-ai-devrel @vladkol
/generative-ai/open-models/get_started_with_model_garden_sdk.ipynb                                                               @GoogleCloudPlatform/generative-ai-devrel @inardini @lizzij
/generative-ai/open-models/use-cases/model_garden_litellm_inference.ipynb                                                        @GoogleCloudPlatform/generative-ai-devrel @lizzij
>>>>>>> 949447de
<|MERGE_RESOLUTION|>--- conflicted
+++ resolved
@@ -5,93 +5,6 @@
 # https://help.github.com/en/github/creating-cloning-and-archiving-repositories/about-code-owners#codeowners-syntax
 
 # @GoogleCloudPlatform/generative-ai-devrel are the default owners for changes in this repo
-
-<<<<<<< HEAD
-/generative-ai/conversation                                 @koverholt @kmaphoenix @holtskinner @GoogleCloudPlatform/generative-ai-devrel
-/generative-ai/embeddings                                   @kazunori279 @GoogleCloudPlatform/generative-ai-devrel
-/generative-ai/embeddings/use-cases/outlier-detection       @rarsan @GoogleCloudPlatform/generative-ai-devrel
-/generative-ai/gemini                                       @polong-lin @GoogleCloudPlatform/generative-ai-devrel
-/generative-ai/gemini/evaluation                            @jsondai @inardini @GoogleCloudPlatform/generative-ai-devrel
-/generative-ai/gemini/code-execution                        @koverholt @GoogleCloudPlatform/generative-ai-devrel
-/generative-ai/gemini/function-calling                      @koverholt @GoogleCloudPlatform/generative-ai-devrel
-/generative-ai/gemini/getting-started                       @gericdong @polong-lin @GoogleCloudPlatform/generative-ai-devrel
-/generative-ai/gemini/grounding                             @holtskinner @GoogleCloudPlatform/generative-ai-devrel
-/generative-ai/gemini/rag-engine                            @edtsoi430 @GoogleCloudPlatform/generative-ai-devrel
-/generative-ai/gemini/agent-engine                          @koverholt @GoogleCloudPlatform/generative-ai-devrel
-/generative-ai/gemini/agent-engine/tutorial_ag2_on_agent_engine.ipynb @emmanuelawa
-/generative-ai/gemini/agent-engine/tutorial_alloydb_rag_agent.ipynb @averikitsch
-/generative-ai/gemini/agent-engine/tutorial_cloud_sql_pg_rag_agent.ipynb @averikitsch
-/generative-ai/gemini/responsible-ai                        @iamthuya @GoogleCloudPlatform/generative-ai-devrel
-/generative-ai/gemini/sample-apps/photo-discovery           @kazunori279 @KhanhNwin @GoogleCloudPlatform/generative-ai-devrel
-/generative-ai/gemini/use-cases/education                   @PicardParis @GoogleCloudPlatform/generative-ai-devrel
-/generative-ai/gemini/use-cases/retail                      @iamthuya @GoogleCloudPlatform/generative-ai-devrel
-/generative-ai/gemini/use-cases/applying-llms-to-data/using-gemini-with-bigquery-remote-functions @shanecglass @GoogleCloudPlatform/generative-ai-devrel
-/generative-ai/gemini/multimodal-datasets                   @fth @fthoele @cleop @GoogleCloudPlatform/generative-ai-devrel
-/generative-ai/language                                     @polong-lin @GoogleCloudPlatform/generative-ai-devrel
-/generative-ai/language/getting-started                     @polong-lin @iamthuya @GoogleCloudPlatform/generative-ai-devrel
-/generative-ai/language/grounding                           @koverholt @holtskinner @GoogleCloudPlatform/generative-ai-devrel
-/generative-ai/language/orchestration                       @koverholt @kweinmeister @RajeshThallam @GoogleCloudPlatform/generative-ai-devrel
-/generative-ai/language/prompts                             @polong-lin @GoogleCloudPlatform/generative-ai-devrel
-/generative-ai/language/prompts/prompt_optimizer            @nhootan @inardini @GoogleCloudPlatform/generative-ai-devrel
-/generative-ai/language/sample-apps                         @rominirani @GoogleCloudPlatform/generative-ai-devrel
-/generative-ai/language/translation                         @holtskinner @GoogleCloudPlatform/generative-ai-devrel
-/generative-ai/language/tuning                              @erwinh85 @GoogleCloudPlatform/generative-ai-devrel
-/generative-ai/language/use-cases                           @polong-lin @GoogleCloudPlatform/generative-ai-devrel
-/generative-ai/language/use-cases/applying-llms-to-data     @ashleyxuu @GoogleCloudPlatform/generative-ai-devrel
-/generative-ai/language/use-cases/document-qa               @RajeshThallam @lavinigam-gcp @GoogleCloudPlatform/generative-ai-devrel @Adi8885
-/generative-ai/language/use-cases/document-summarization    @polong-lin @iamthuya @holtskinner @GoogleCloudPlatform/generative-ai-devrel
-/generative-ai/language/use-cases/prod-catalog-enrichment   @slatawa @GoogleCloudPlatform/generative-ai-devrel
-/generative-ai/language/use-cases/sql-code-generation       @rarsan @GoogleCloudPlatform/generative-ai-devrel
-/generative-ai/language/use-cases/sql-code-generation/sql_code_generation_langchain.ipynb @rarsan @GoogleCloudPlatform/generative-ai-devrel
-/generative-ai/search                                       @agarwal22megha @holtskinner @GoogleCloudPlatform/generative-ai-devrel
-/generative-ai/search/retrieval-augmented-generation        @holtskinner @GoogleCloudPlatform/generative-ai-devrel
-/generative-ai/speech/getting-started                       @inardini @GoogleCloudPlatform/generative-ai-devrel
-/generative-ai/speech/use-cases/storytelling                @holtskinner @GoogleCloudPlatform/generative-ai-devrel
-/generative-ai/vision/use-cases                             @iamthuya @GoogleCloudPlatform/generative-ai-devrel
-/generative-ai/vision/getting-started                       @iamthuya @GoogleCloudPlatform/generative-ai-devrel
-/generative-ai/vision/use-cases/advertisement-creation-using-gemini-and-imagen3    @ankuljain09 @koyelguha
-/generative-ai/gemini/use-cases/intro_multimodal_use_cases.ipynb        @saeedaghabozorgi @GoogleCloudPlatform/generative-ai-devrel
-/generative-ai/gemini/sample-apps/genwealth/                @paulramsey @GoogleCloudPlatform/generative-ai-devrel
-/generative-ai/gemini/sample-apps/finance-advisor-spanner/  @anirbanbagchi1979 @GoogleCloudPlatform/generative-ai-devrel
-/generative-ai/gemini/use-cases/applying-llms-to-data/analyze-poster-images-in-bigquery/poster_image_analysis.ipynb     @aliciawilliams @GoogleCloudPlatform/generative-ai-devrel
-/generative-ai/gemini/use-cases/retail/product_attributes_extraction.ipynb    @tianli @GoogleCloudPlatform/generative-ai-devrel
-/generative-ai/gemini/use-cases/retrieval-augmented-generation/RAG_Based_on_Sensitive_Data_Protection_using_Faker.ipynb @ainaomotayo @GoogleCloudPlatform/generative-ai-devrel
-/generative-ai/gemini/use-cases/retrieval-augmented-generation/rag_qna_langchain_bigquery_vector_search.ipynb @ashleyxuu @GoogleCloudPlatform/generative-ai-devrel
-/generative-ai/gemini/use-cases/retrieval-augmented-generation/retail_warranty_claim_chatbot.ipynb @zthor5 @charleselliott @GoogleCloudPlatform/generative-ai-devrel
-/generative-ai/gemini/use-cases/data-generation/synthetic_data_generation_using_gemini.ipynb    @vagrantism @GoogleCloudPlatform/generative-ai-devrel
-/generative-ai/gemini/prompts/examples/chain_of_thought_react.ipynb     @ChrisHanna @GoogleCloudPlatform/generative-ai-devrel
-/generative-ai/gemini/tuning/supervised_finetuning_using_gemini.ipynb   @dmoonat @GoogleCloudPlatform/generative-ai-devrel
-/generative-ai/gemini/responsible-ai/gemini_safety_ratings.ipynb        @ghchinoy @GoogleCloudPlatform/generative-ai-devrel
-/generative-ai/language/use-cases/sensitive-data-detection/context_aware_sensitive_data_detection.ipynb @jegadesh-google @GoogleCloudPlatform/generative-ai-devrel
-/generative-ai/language/use-cases/marketing-image-overlay/marketing_image_overlay.ipynb @rohitnaiduG @GoogleCloudPlatform/generative-ai-devrel
-/generative-ai/language/use-cases/description-generation/product_description_generator_attributes_to_text.ipynb @anantnawal @GoogleCloudPlatform/generative-ai-devrel
-/generative-ai/language/use-cases/chatbots/grocerybot_assistant.ipynb   @eliasecchig @GoogleCloudPlatform/generative-ai-devrel
-/generative-ai/language/tuning/distilling_step_by_step/distilling_step_by_step.ipynb    @anihm136 @GoogleCloudPlatform/generative-ai-devrel
-/generative-ai/vision/gradio/gradio_image_generation_sdk.ipynb  @jbrache @GoogleCloudPlatform/generative-ai-devrel
-/generative-ai/search/retrieval-augmented-generation/examples/contract_analysis.ipynb   @guruvittal @GoogleCloudPlatform/generative-ai-devrel
-/generative-ai/genkit/generate-synthetic-database           @aikozhaoz @GoogleCloudPlatform/generative-ai-devrel
-/generative-ai/genkit/postcard-generator                    @mattsday @GoogleCloudPlatform/generative-ai-devrel
-/generative-ai/gemini/evaluation/evaluate_langchain_chains.ipynb           @eliasecchig @GoogleCloudPlatform/generative-ai-devrel
-/generative-ai/gemini/use-cases/retrieval-augmented-generation/rag_qna_with_bq_and_featurestore.ipynb           @eliasecchig @lspatarog @GoogleCloudPlatform/generative-ai-devrel
-/generative-ai/gemini/use-cases/retrieval-augmented-generation/rag_pipeline_terabyte_scale_with_bigframes.ipynb           @lspatarog @eliasecchig
-/generative-ai/gemini/tuning/gemini_supervised_finetuning_text_classification.ipynb           @gabrielahrlr @eliasecchig @GoogleCloudPlatform/generative-ai-devrel
-/generative-ai/open-models/serving         @polong-lin @GoogleCloudPlatform/generative-ai-devrel
-/generative-ai/open-models/use-cases/cloud_run_ollama_gemma2_rag_qa.ipynb       @eliasecchig @GoogleCloudPlatform/generative-ai-devrel
-/generative-ai/open-models/serving/vertex_ai_text_generation_inference_gemma.ipynb  @alvarobartt @philschmid @pagezyhf @jeffboudier
-/generative-ai/gemini/use-cases/applying-llms-to-data/semantic-search-in-bigquery/stackoverflow_questions_semantic_search.ipynb     @sethijaideep @GoogleCloudPlatform/generative-ai-devrel
-/generative-ai/gemini/use-cases/retrieval-augmented-generation/raw_with_bigquery.ipynb @jeffonelson @GoogleCloudPlatform/generative-ai-devrel
-/generative-ai/vision/use-cases/hey_llm                     @tushuhei @GoogleCloudPlatform/generative-ai-devrel
-/generative-ai/gemini/sample-apps/llamaindex-rag/backend/indexing/ @Lionel-Lim @GoogleCloudPlatform/generative-ai-devrel
-/generative-ai/gemini/multimodal-live-api/websocket-demo-app/ @ZackAkil @GoogleCloudPlatform/generative-ai-devrel
-/generative-ai/gemini/sample-apps/genai-mlops-tune-and-eval                       @willisc7 @GoogleCloudPlatform/generative-ai-devrel
-/generative-ai/gemini/use-cases/multimodal-sentiment-analysis/intro_to_multimodal_sentiment_analysis.ipynb                      @Mansari
-/generative-ai/gemini/use-cases/productivity/productivity_coaching_with_google_calendar_and_gmail.ipynb                      @Mansari
-/generative-ai/open-models/serving/cloud_run_ollama_gemma3_inference.ipynb     @vladkol @GoogleCloudPlatform/generative-ai-devrel
-/generative-ai/open-models/serving/cloud_run_vllm_gemma3_inference.ipynb     @vladkol @GoogleCloudPlatform/generative-ai-devrel
-/generative-ai/open-models/serving/vertex_ai_pytorch_inference_pllum_with_custom_handler.ipynb @rsamborski @GoogleCloudPlatform/generative-ai-devrel
-/generative-ai/gemini/mcp/intro_to_mcp.ipynb @wadave @GoogleCloudPlatform/generative-ai-devrel
-/generative-ai/gemini/agents/genai-experience-concierge @pablofgaeta @GoogleCloudPlatform/generative-ai-devrel
-=======
 
 *                                                                                                                                @GoogleCloudPlatform/generative-ai-devrel
 /generative-ai/embeddings                                                                                                        @GoogleCloudPlatform/generative-ai-devrel @kazunori279
@@ -150,5 +63,4 @@
 /generative-ai/vision/use-cases/hey_llm                                                                                          @GoogleCloudPlatform/generative-ai-devrel @tushuhei
 /generative-ai/open-models/serving/cloud_run_ollama_qwen3_inference.ipynb                                                        @GoogleCloudPlatform/generative-ai-devrel @vladkol
 /generative-ai/open-models/get_started_with_model_garden_sdk.ipynb                                                               @GoogleCloudPlatform/generative-ai-devrel @inardini @lizzij
-/generative-ai/open-models/use-cases/model_garden_litellm_inference.ipynb                                                        @GoogleCloudPlatform/generative-ai-devrel @lizzij
->>>>>>> 949447de
+/generative-ai/open-models/use-cases/model_garden_litellm_inference.ipynb                                                        @GoogleCloudPlatform/generative-ai-devrel @lizzij