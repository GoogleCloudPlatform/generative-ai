--- conflicted
+++ resolved
@@ -62,16 +62,11 @@
 /generative-ai/vision/gradio/gradio_image_generation_sdk.ipynb                                                                   @GoogleCloudPlatform/generative-ai-devrel @jbrache
 /generative-ai/vision/use-cases                                                                                                  @GoogleCloudPlatform/generative-ai-devrel @iamthuya
 /generative-ai/vision/use-cases/hey_llm                                                                                          @GoogleCloudPlatform/generative-ai-devrel @tushuhei
-/generative-ai/vision/sample-apps/V-Start                                                                                          @GoogleCloudPlatform/generative-ai-devrel @WafaeBakkali
+/generative-ai/vision/sample-apps/V-Start                                                                                        @GoogleCloudPlatform/generative-ai-devrel @WafaeBakkali
 /generative-ai/open-models/serving/cloud_run_ollama_qwen3_inference.ipynb                                                        @GoogleCloudPlatform/generative-ai-devrel @vladkol
 /generative-ai/open-models/get_started_with_model_garden_sdk.ipynb                                                               @GoogleCloudPlatform/generative-ai-devrel @inardini @lizzij
 /generative-ai/open-models/use-cases/model_garden_litellm_inference.ipynb                                                        @GoogleCloudPlatform/generative-ai-devrel @lizzij
 /generative-ai/llmevalkit                                                                                                        @GoogleCloudPlatform/generative-ai-devrel @santoromike @lkatherine
-<<<<<<< HEAD
-/generative-ai/gemini/evaluation/evaluate_gemini_structured_output.ipynb                                                        @GoogleCloudPlatform/generative-ai-devrel @stevie-p
-=======
-/generative-ai/agents/gke/agents_with_memory/get_started_with_memory_for_adk_in_gke.ipynb
-@GoogleCloudPlatform/generative-ai-devrel @vladkol
-/generative-ai/agents/cloud_run/agents_with_memory/get_started_with_memory_for_adk_in_cloud_run.ipynb
-@GoogleCloudPlatform/generative-ai-devrel @vladkol
->>>>>>> a109a10a
+/generative-ai/gemini/evaluation/evaluate_gemini_structured_output.ipynb                                                         @GoogleCloudPlatform/generative-ai-devrel @stevie-p
+/generative-ai/agents/gke/agents_with_memory/get_started_with_memory_for_adk_in_gke.ipynb                                        @GoogleCloudPlatform/generative-ai-devrel @vladkol
+/generative-ai/agents/cloud_run/agents_with_memory/get_started_with_memory_for_adk_in_cloud_run.ipynb                            @GoogleCloudPlatform/generative-ai-devrel @vladkol