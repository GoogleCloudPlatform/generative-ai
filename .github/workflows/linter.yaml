--- conflicted
+++ resolved
@@ -57,8 +57,5 @@
           SHELLCHECK_OPTS: -e SC1091 -e 2086
           VALIDATE_ALL_CODEBASE: false
           VALIDATE_NATURAL_LANGUAGE: false
-<<<<<<< HEAD
           VALIDATE_PYTHON_ISORT: false
-=======
-          VALIDATE_TYPESCRIPT_STANDARD: false  # super-linter/super-linter#4445
->>>>>>> eadb07f0
+          VALIDATE_TYPESCRIPT_STANDARD: false  # super-linter/super-linter#4445