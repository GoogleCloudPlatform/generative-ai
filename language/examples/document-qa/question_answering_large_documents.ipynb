{
 "cells": [
  {
   "cell_type": "code",
   "execution_count": null,
   "metadata": {
    "id": "ur8xi4C7S06n"
   },
   "outputs": [],
   "source": [
    "# Copyright 2023 Google LLC\n",
    "#\n",
    "# Licensed under the Apache License, Version 2.0 (the \"License\");\n",
    "# you may not use this file except in compliance with the License.\n",
    "# You may obtain a copy of the License at\n",
    "#\n",
    "#     https://www.apache.org/licenses/LICENSE-2.0\n",
    "#\n",
    "# Unless required by applicable law or agreed to in writing, software\n",
    "# distributed under the License is distributed on an \"AS IS\" BASIS,\n",
    "# WITHOUT WARRANTIES OR CONDITIONS OF ANY KIND, either express or implied.\n",
    "# See the License for the specific language governing permissions and\n",
    "# limitations under the License."
   ]
  },
  {
   "cell_type": "markdown",
   "metadata": {
    "id": "JAPoU8Sm5E6e"
   },
   "source": [
    "# Question Answering with Large Documents\n",
    "\n",
<<<<<<< HEAD
    "\n",
    "<table align=\"left\">\n",
    "\n",
    "  <td>\n",
    "    <a href=\"https://colab.research.google.com/github/GoogleCloudPlatform/generative-ai/blob/main/language/examples/document-qa/question_answering_large_documents.ipynb\">\n",
    "      <img src=\"https://cloud.google.com/ml-engine/images/colab-logo-32px.png\" alt=\"Colab logo\"> Run in Colab\n",
    "    </a>\n",
    "  </td>\n",
    "  <td>\n",
    "    <a href=\"https://github.com/GoogleCloudPlatform/generative-ai/blob/main/language/examples/document-qa/question_answering_large_documents.ipynb\">\n",
    "      <img src=\"https://cloud.google.com/ml-engine/images/github-logo-32px.png\" alt=\"GitHub logo\">\n",
    "      View on GitHub\n",
    "    </a>\n",
    "  </td>\n",
    "  <td>\n",
    "    <a href=\"https://console.cloud.google.com/vertex-ai/workbench/deploy-notebook?download_url=https://raw.githubusercontent.com/GoogleCloudPlatform/generative-ai/main/language/examples/document-qa/question_answering_large_documents.ipynb\">\n",
    "      <img src=\"https://lh3.googleusercontent.com/UiNooY4LUgW_oTvpsNhPpQzsstV5W8F7rYgxgGBD85cWJoLmrOzhVs_ksK_vgx40SHs7jCqkTkCk=e14-rj-sc0xffffff-h130-w32\" alt=\"Vertex AI logo\">\n",
    "      Open in Vertex AI Workbench\n",
    "    </a>\n",
    "  </td>\n",
    "</table>"
=======
    "<table align=\"left\">\n",
    "  <td style=\"text-align: center\">\n",
    "    <a href=\"https://colab.research.google.com/github/GoogleCloudPlatform/generative-ai/blob/main/language/examples/document-qa/question_answering_large_documents.ipynb\">\n",
    "      <img src=\"https://cloud.google.com/ml-engine/images/colab-logo-32px.png\" alt=\"Google Colaboratory logo\"><br> Run on Google Colab\n",
    "    </a>\n",
    "  </td>\n",
    "  <td style=\"text-align: center\">\n",
    "    <a href=\"https://github.com/GoogleCloudPlatform/generative-ai/blob/main/language/examples/document-qa/question_answering_large_documents.ipynb\">\n",
    "      <img src=\"https://cloud.google.com/ml-engine/images/github-logo-32px.png\" alt=\"GitHub logo\"><br> View on GitHub\n",
    "    </a>\n",
    "  </td>\n",
    "  <td style=\"text-align: center\">\n",
    "    <a href=\"https://console.cloud.google.com/vertex-ai/workbench/deploy-notebook?download_url=https://raw.githubusercontent.com/GoogleCloudPlatform/generative-ai/blob/main/language/examples/document-qa/question_answering_large_documents.ipynb\">\n",
    "      <img src=\"https://lh3.googleusercontent.com/UiNooY4LUgW_oTvpsNhPpQzsstV5W8F7rYgxgGBD85cWJoLmrOzhVs_ksK_vgx40SHs7jCqkTkCk=e14-rj-sc0xffffff-h130-w32\" alt=\"Vertex AI logo\"><br> Deploy to Vertex AI Workbench\n",
    "    </a>\n",
    "  </td>\n",
    "</table>\n"
>>>>>>> 54b364b3
   ]
  },
  {
   "cell_type": "markdown",
   "metadata": {
    "id": "tvgnzT1CKxrO"
   },
   "source": [
    "## Overview\n",
    "\n",
    "This notebook shows how you can build a question-answering (Q&A) system (or \"bot\") over multiple large documents so that Vertex AI PaLM API can answer any questions about the contents of those documents.\n",
    "\n",
    "Many companies have lots of information stored in documents, but retrieving that information easily and quickly can be challenging. To solve this, you will build a question-answering system powered by PaLM API to enable users to extract or query important details from those documents, which could be in any standard doc format such as .pdf, .doc, .docx, .txt, .pptx, or .html.\n",
    "\n",
    "The challenge with building a Q&A system over large documents is that you must do more than just pass the entire documents, into the prompts themselves, as the prompt context. This is because LLMs, including [Vertex PaLM API](https://cloud.google.com/vertex-ai/docs/generative-ai/learn/models), have token limits that [restrict how much context you can provide](https://ai.google/static/documents/palm2techreport.pdf).\n",
    "\n",
    "So how can you build a Q&A system with restrictions on token lengths? To solve this, in addition to your question (your prompt), you will need to provide just the relevant context; context that comes from your closed-domain sources (i.e. the large documents).\n",
    "\n",
    "In this notebook, you will see three methods that can address the large context challenge, known as:\n",
    "\n",
    "* **Stuffing** - pushing whole document content as a context.\n",
    "* **Map-Reduce** - splitting documents in smaller chunks.\n",
    "* **Map-Reduce - embedding** - creating embeddings of smaller chunks and using vector similarity search to find relevant context.\n",
    "\n",
    "The notebook introduces you to the fundamental approach towards handling huge documents for building a question-answering bot using Vertex PaLM API and finding relevant context for a user query, keeping the context limitation in check.\n",
    "\n",
    "In addition, there can be open source or Google Cloud drop-in replacement of steps, which will be discussed later in the notebook."
   ]
  },
  {
   "cell_type": "markdown",
   "metadata": {
    "id": "d975e698c9a4"
   },
   "source": [
    "### Objective\n",
    "\n",
    "By the end of the notebook, you will learn how to build a question-answering system that can handle large documents using the PaLM API.\n",
    "\n",
    "You will also learn the conceptual implementation of two methods to help you embed large contexts from many documents.\n",
    "\n",
    "At a high level, here are the topics that will be covered in this notebook\"\n",
    "\n",
    "* Install Vertex AI SDK & Other dependencies\n",
    "* Authenticating your notebook environment\n",
    "* Import libraries and Load models\n",
    "* Introduction to chains and index chains\n",
    "* Method 1: Stuffing\n",
    "* Method 2: Map Reduce\n",
    "* Method 3: Map Reduce with embeddings"
   ]
  },
  {
   "cell_type": "markdown",
   "metadata": {
    "id": "4j1gvi3jqG6U"
   },
   "source": [
    "### Costs\n",
    "\n",
    "This tutorial uses billable components of Google Cloud:\n",
    "\n",
    "* Vertex AI Generative AI Studio\n",
    "\n",
    "Learn about [Vertex AI pricing](https://cloud.google.com/vertex-ai/pricing),\n",
    "and use the [Pricing Calculator](https://cloud.google.com/products/calculator/)\n",
    "to generate a cost estimate based on your projected usage."
   ]
  },
  {
   "cell_type": "markdown",
   "metadata": {
    "id": "QDU0XJ1xRDlL"
   },
   "source": [
    "## Getting Started"
   ]
  },
  {
   "cell_type": "markdown",
   "metadata": {
    "id": "2a5AEr0lkLKD"
   },
   "source": [
    "### Install Vertex AI SDK & Other dependencies"
   ]
  },
  {
   "cell_type": "code",
   "execution_count": null,
   "metadata": {
    "id": "GYACuZHAF3DQ"
   },
   "outputs": [],
   "source": [
    "# Base system dependencies\n",
    "!sudo apt -y -qq install tesseract-ocr libtesseract-dev\n",
    "\n",
    "# required by PyPDF2 for page count and other pdf utilities\n",
    "!sudo apt-get -y -qq install poppler-utils python-dev libxml2-dev libxslt1-dev antiword unrtf poppler-utils pstotext tesseract-ocr flac ffmpeg lame libmad0 libsox-fmt-mp3 sox libjpeg-dev swig\n",
    "\n",
    "# Python dependencies\n",
    "!pip install google-cloud-aiplatform pytesseract PyPDF2 textract --upgrade --quiet --user"
   ]
  },
  {
   "cell_type": "markdown",
   "metadata": {
    "id": "UG3WsMySF3DQ"
   },
   "source": [
    "***Colab only***: Uncomment the following cell to restart the kernel or use the button to restart the kernel. For Vertex AI Workbench you can restart the terminal using the button on top."
   ]
  },
  {
   "cell_type": "code",
   "execution_count": null,
   "metadata": {
    "id": "_Hsqwn4hkLKE"
   },
   "outputs": [],
   "source": [
    "# # Automatically restart kernel after installs so that your environment can access the new packages\n",
    "# import IPython\n",
    "\n",
    "# app = IPython.Application.instance()\n",
    "# app.kernel.do_shutdown(True)"
   ]
  },
  {
   "cell_type": "markdown",
   "metadata": {
    "id": "Xe7OuYuGkLKF"
   },
   "source": [
    "### Authenticating your notebook environment\n",
    "* If you are using **Colab** to run this notebook, uncomment the cell below and continue.\n",
    "* If you are using **Vertex AI Workbench**, check out the setup instructions [here](https://github.com/GoogleCloudPlatform/generative-ai/tree/main/setup-env)."
   ]
  },
  {
   "cell_type": "code",
   "execution_count": null,
   "metadata": {
    "id": "U9Gx2SAZkLKF"
   },
   "outputs": [],
   "source": [
    "# from google.colab import auth\n",
    "# auth.authenticate_user()"
   ]
  },
  {
   "cell_type": "markdown",
   "metadata": {
    "id": "960505627ddf"
   },
   "source": [
    "### Import libraries"
   ]
  },
  {
   "cell_type": "markdown",
   "metadata": {
    "id": "dQeD2K6eqP-W"
   },
   "source": [
    "**Colab only:** Uncomment the following cell to initialize the Vertex AI SDK. For Vertex AI Workbench, you don't need to run this."
   ]
  },
  {
   "cell_type": "code",
   "execution_count": null,
   "metadata": {
    "id": "8YRKSFYOqSH4"
   },
   "outputs": [],
   "source": [
    "# import vertexai\n",
    "\n",
    "# PROJECT_ID = \"[your-project-id]\"  # @param {type:\"string\"}\n",
    "# vertexai.init(project=PROJECT_ID, location=\"us-central1\")"
   ]
  },
  {
   "cell_type": "code",
   "execution_count": null,
   "metadata": {
    "id": "PyQmSRbKA8r-"
   },
   "outputs": [],
   "source": [
    "import glob\n",
    "import os\n",
    "import re\n",
    "import warnings\n",
    "\n",
    "import numpy as np\n",
    "import pandas as pd\n",
    "import textract\n",
    "from PyPDF2 import PdfReader\n",
    "from tenacity import retry, stop_after_attempt, wait_random_exponential\n",
    "from vertexai.preview.language_models import (TextEmbeddingModel,\n",
    "                                              TextGenerationModel)\n",
    "\n",
    "warnings.filterwarnings(\"ignore\")"
   ]
  },
  {
   "cell_type": "markdown",
   "metadata": {
    "id": "UP76a2la7O-a"
   },
   "source": [
    "### Import models"
   ]
  },
  {
   "cell_type": "code",
   "execution_count": null,
   "metadata": {
    "id": "7isig7e07O-a"
   },
   "outputs": [],
   "source": [
    "generation_model = TextGenerationModel.from_pretrained(\"text-bison@001\")\n",
    "embedding_model = TextEmbeddingModel.from_pretrained(\"textembedding-gecko@001\")"
   ]
  },
  {
   "cell_type": "markdown",
   "metadata": {
    "id": "Ubc1G1PlF3DR"
   },
   "source": [
    "To make PaLM API calls more resilient and comply with [API quotas](https://cloud.google.com/vertex-ai/docs/quotas), you can use an  [exponential backoff](https://en.wikipedia.org/wiki/Exponential_backoff) mechanism that keeps trying the API to ensure the call is successful without over-calling the API and adhering to the quotas.\n",
    "\n",
    "If you need your API quotas to be increased, refer [here](https://cloud.google.com/docs/quota_detail/view_manage#requesting_higher_quota).\n",
    "\n",
    "You can find API guide for the current method [here](https://tenacity.readthedocs.io/en/latest/api.html)."
   ]
  },
  {
   "cell_type": "code",
   "execution_count": null,
   "metadata": {
    "id": "HWWog_UbF3DS"
   },
   "outputs": [],
   "source": [
    "@retry(wait=wait_random_exponential(min=1, max=20), stop=stop_after_attempt(3))\n",
    "def text_generation_model_with_backoff(**kwargs):\n",
    "    return generation_model.predict(**kwargs).text\n",
    "\n",
    "\n",
    "@retry(wait=wait_random_exponential(min=1, max=20), stop=stop_after_attempt(3))\n",
    "def embedding_model_with_backoff(text=[]):\n",
    "    embeddings = embedding_model.get_embeddings(text)\n",
    "    return [each.values for each in embeddings][0]"
   ]
  },
  {
   "cell_type": "markdown",
   "metadata": {
    "id": "fIPcn5dZ7O-b"
   },
   "source": [
    "## Question Answering with large documents\n",
    "\n",
    "One of the most commonly used methods across the industry is `chains` to solve question-answering with large and multiple documents using LLMs.\n",
    "\n",
    "A chain is a sequence of steps an LLM takes to complete a task. For example, a chain might start with the LLM reading a document, then asking a question about the document, and finally generating a response to the question.\n",
    "\n",
    "\n",
    "An index chain is a special type of chain that uses an index to store and retrieve information. An index is a data structure that allows the LLM to quickly find relevant information for a given task. For example, an index chain might use an index to store the names of all the people mentioned in a document so that the LLM can quickly find the information it needs to answer a question about those people. Or it can store document path, name, page number, and other metadata.\n",
    "\n",
    "The idea is to create a simple index of all source documents so that LLMs can search through vast information easily. Index chains are helpful in question-answering, summarization, and chatbot\n",
    "\n",
    "Foundationally, there are four [index-related chains](https://docs.langchain.com/docs/components/chains/index_related_chains):\n",
    "* Stuffing\n",
    "* Map Reduce\n",
    "* Refine\n",
    "* Map-Rerank\n",
    "\n",
    "In this notebook, you will see three methods; Stuffing, Map Reduce and Map Reduce with embedding."
   ]
  },
  {
   "cell_type": "markdown",
   "metadata": {
    "id": "s27oLm7LF3DS"
   },
   "source": [
    "### Method 1: Stuffing\n",
    "\n",
    "Stuffing is the simplest way to pass data to a large language model (LLM). You simply combine all of the data into a single prompt, and then pass that prompt to the LLM. This method has two advantages:\n",
    "\n",
    "* It only makes a single call to the LLM, which can improve performance.\n",
    "* The LLM has access to all of the data at once, which can improve the quality of the generated text.\n",
    "\n",
    "However, stuffing has one major disadvantage: it only works with small amounts of data. If you have a large dataset, stuffing will not be feasible.\n",
    "\n",
    "Before you dive deeper into possible methods for large document question-answering, you can explore the primary process of stuffing and how it fails with larger files and context.\n",
    "\n",
    "Here is the flow of stuffing:\n",
    "\n",
    "* **Document Loader**: Loading the required document from the source to your bucket or local storage.\n",
    "* **Document Processing**: Processing the documents by extracting content and other metadata.\n",
    "* **Context**: Building the context to pass the entire content extracted in the previous step.\n",
    "* **Prompt Engineering**: Building a question-answering prompt that takes the context built in the previous step and adds instructions to perform specific tasks.\n",
    "* **Vertex PaLM API**: Finally, with the prompt and the context, call the PaLM API to get the expected answer."
   ]
  },
  {
   "cell_type": "markdown",
   "metadata": {
    "id": "-yCTqnJIF3DS"
   },
   "source": [
    "#### Document Loader\n",
    "You start copying the documents from a Cloud Bucket and store them in your project bucket or locally."
   ]
  },
  {
   "cell_type": "code",
   "execution_count": null,
   "metadata": {
    "id": "TZgvF9ceF3DS"
   },
   "outputs": [],
   "source": [
    "# Copying the files from the GCS bucket to local\n",
    "!mkdir documents\n",
    "!gsutil -m cp -r gs://github-repo/documents ."
   ]
  },
  {
   "cell_type": "markdown",
   "metadata": {
    "id": "z8tr3zklo7hJ"
   },
   "source": [
    "You can view one of the documents here:\n",
    "https://storage.googleapis.com/github-repo/documents/20230426_alphabet_10Q.pdf"
   ]
  },
  {
   "cell_type": "markdown",
   "metadata": {
    "id": "9tWvliZ2F3DS"
   },
   "source": [
    "#### Document Processing\n",
    "\n",
    "When you have documents, you need to process them for downstream consumption. In the processing phase, you aim to read the documents and convert them into a format that the downstream logic can easily use. While reading, you should keep as much metadata as possible from the original document.\n",
    "\n",
    "In this case, you are loading different file types, such as .pdf, .txt, .docx, and .json. Each file type has its reader, and you can use a simple open-source library called [textract](https://textract.readthedocs.io/en/stable/) and [PyPDF2](https://pypdf2.readthedocs.io/en/3.0.0/) to load them. You can save the file name, file type, page number (shown only for pdf), and content for each file.\n",
    "\n",
    "This metadata will be essential for quoting the source of information when sending it as a context and answering queries later on.\n",
    "\n",
    "The metadata and content extracted and processed are necessary because:\n",
    "* Quote the source of information when sending it as a context.\n",
    "* Answer queries about the documents.\n",
    "* Track changes to the documents.\n",
    "* Identify duplicate documents.\n",
    "* Organize the documents.\n"
   ]
  },
  {
   "cell_type": "code",
   "execution_count": null,
   "metadata": {
    "id": "L7bE7ZGtlcxv"
   },
   "outputs": [],
   "source": [
    "def create_data_packet(file_name, file_type, page_number, file_content):\n",
    "    \"\"\"Creating a simple dictionary to store all information (content and metadata)\n",
    "    extracted from the document\"\"\"\n",
    "    data_packet = {}\n",
    "    data_packet[\"file_name\"] = file_name\n",
    "    data_packet[\"file_type\"] = file_type\n",
    "    data_packet[\"page_number\"] = page_number\n",
    "    data_packet[\"content\"] = file_content\n",
    "    return data_packet"
   ]
  },
  {
   "cell_type": "code",
   "execution_count": null,
   "metadata": {
    "id": "MHkdhkCXF3DS"
   },
   "outputs": [],
   "source": [
    "final_data = []\n",
    "\n",
    "def files(path):\n",
    "    '''\n",
    "    Function that returns only filenames (and not folder names)\n",
    "    '''\n",
    "    for file in os.listdir(path):\n",
    "        if os.path.isfile(os.path.join(path, file)):\n",
    "            yield file\n",
    "            \n",
    "for file_name in files(\"documents/\"):\n",
    "    path = f\"documents/{file_name}\"\n",
    "    _, file_type = os.path.splitext(path)\n",
    "    if file_type == \".pdf\":\n",
    "        # loading pdf files, with page numbers as metadata.\n",
    "        reader = PdfReader(path)\n",
    "        for i, page in enumerate(reader.pages):\n",
    "            text = page.extract_text()\n",
    "            if text:\n",
    "                packet = create_data_packet(\n",
    "                    file_name, file_type, page_number=int(i + 1), file_content=text\n",
    "                )\n",
    "\n",
    "                final_data.append(packet)\n",
    "    else:\n",
    "        # loading other file types\n",
    "        text = textract.process(path).decode(\"utf-8\")\n",
    "        packet = create_data_packet(\n",
    "            file_name, file_type, page_number=None, file_content=text\n",
    "        )\n",
    "        final_data.append(packet)"
   ]
  },
  {
   "cell_type": "markdown",
   "metadata": {
    "id": "z1QRxdrgF3DS"
   },
   "source": [
    "While extracting the content and metadata from the documents, you can store them in the pandas dataframe for easy downstream integration for citing the source of answer extraction. In addition, applying a text chunking process (splitting input text into smaller strings to fit into the token limit)  in the pandas dataframe will also be helpful."
   ]
  },
  {
   "cell_type": "code",
   "execution_count": null,
   "metadata": {
    "id": "9MISf5b7F3DS"
   },
   "outputs": [],
   "source": [
    "# converting the data that has been read from GCS to Pandas DataFrame for easy readibility and downstream logic\n",
    "pdf_data = pd.DataFrame.from_dict(final_data)\n",
    "pdf_data = pdf_data.sort_values(\n",
    "    by=[\"file_name\", \"page_number\"]\n",
    ")  # sorting the datafram by filename and page_number\n",
    "pdf_data.reset_index(inplace=True, drop=True)\n",
    "pdf_data.head()"
   ]
  },
  {
   "cell_type": "code",
   "execution_count": null,
   "metadata": {
    "id": "EncFtHp7F3DS"
   },
   "outputs": [],
   "source": [
    "# you can check how many different file type you have in our datafrmae.\n",
    "print(\"Data has these different file types : \\n\", pdf_data[\"file_type\"].value_counts())"
   ]
  },
  {
   "cell_type": "markdown",
   "metadata": {
    "id": "50nOEGm_F3DS"
   },
   "source": [
    "#### Context Selection"
   ]
  },
  {
   "cell_type": "markdown",
   "metadata": {
    "id": "LiLlglWMF3DS"
   },
   "source": [
    "Now, the next step in the conventional method is to pass the context to PaLM API while asking the question.\n",
    "\n",
    "You don't know which document will be helpful, so you can go ahead and use all the document's text present in `content` column as context."
   ]
  },
  {
   "cell_type": "code",
   "execution_count": null,
   "metadata": {
    "id": "eXU6FzMZF3DS"
   },
   "outputs": [],
   "source": [
    "# combining all the content of the PDF as single string such that it can be passed as context.\n",
    "context = \"\\n\".join(str(v) for v in pdf_data[\"content\"].values)\n",
    "print(\"The total words in the context: \", len(context))"
   ]
  },
  {
   "cell_type": "markdown",
   "metadata": {
    "id": "soNkAis3F3DT"
   },
   "source": [
    "#### Prompt Engineering"
   ]
  },
  {
   "cell_type": "markdown",
   "metadata": {
    "id": "HEfMsjYpF3DT"
   },
   "source": [
    "Next, you can write a simple prompt along with the question. Then, you can preempt the prompt by making it follow some basic instructions. In the prompt, you only ask to answer if it finds the answer in the given `context`.\n",
    "\n",
    "You are dynamically passing the context and the question so that you can change it as per requirements and experimentations."
   ]
  },
  {
   "cell_type": "code",
   "execution_count": null,
   "metadata": {
    "id": "6EGBdXZWF3DT"
   },
   "outputs": [],
   "source": [
    "question = \"What is the effect of change in accounting estimate for google in 2020?\"\n",
    "prompt = f\"\"\"Answer the question as precise as possible using the provided context. If the answer is\n",
    "              not contained in the context, say \"answer not available in context\" \\n\\n\n",
    "            Context: \\n {context}?\\n\n",
    "            Question: \\n {question} \\n\n",
    "            Answer:\n",
    "          \"\"\""
   ]
  },
  {
   "cell_type": "markdown",
   "metadata": {
    "id": "Dl7riuA3F3DT"
   },
   "source": [
    "#### Vertex PaLM API - Answer Extraction & Evaluation"
   ]
  },
  {
   "cell_type": "markdown",
   "metadata": {
    "id": "pDMEdg_fF3DT"
   },
   "source": [
    "In your prompt, you are passing so many words as context (roughly all documents).\n",
    "\n",
    "You already know that you have a input\n",
    "(prompt) token limit of [8192 tokens](https://cloud.google.com/vertex-ai/docs/generative-ai/learn/models) for the `text-bison@001` model, so your PaLM API call should fail. Because, as per ~8k token limit, the PaLM model is expecting ~6k words (input token). However, you are sending  ~ `1531642` words just as a prompt.\n",
    "\n",
    "As a reminder, a single token may be smaller than a word. A token is approximately four characters. Therefore, 100 tokens correspond to roughly 60-80 words.\n",
    "\n",
    "Hence, you know why conventional methods would not work when you want to do question-answering on large documents."
   ]
  },
  {
   "cell_type": "code",
   "execution_count": null,
   "metadata": {
    "id": "yglMnpZIF3DT"
   },
   "outputs": [],
   "source": [
    "try:\n",
    "    print(\"PaLM Predicted:\", generation_model.predict(prompt).text)\n",
    "except Exception as e:\n",
    "    print(\n",
    "        \"The code failed since it won't be able to run inference on such a huge context and throws this exception: \",\n",
    "        e,\n",
    "    )"
   ]
  },
  {
   "cell_type": "markdown",
   "metadata": {
    "id": "-QcmWM4ZF3DT"
   },
   "source": [
    "However, you can still run the code, if you restrict the context to first 5000 words or something which is lesser than the token limit for PaLM API. But there is a good chance you will miss getting the expected answer, since your context might be missing in the first 5000 words."
   ]
  },
  {
   "cell_type": "code",
   "execution_count": null,
   "metadata": {
    "id": "SdqcCqlXF3DT"
   },
   "outputs": [],
   "source": [
    "prompt = f\"\"\"Answer the question as precise as possible using the provided context. If the answer is\n",
    "              not contained in the context, say \"answer not available in context\" \\n\\n\n",
    "            Context: \\n {context[:5000]}?\\n\n",
    "            Question: \\n {question} \\n\n",
    "            Answer:\n",
    "          \"\"\"\n",
    "print(\"the words in the prompt: \", len(prompt))\n",
    "print(\"PaLM Predicted:\", generation_model.predict(prompt).text)"
   ]
  },
  {
   "cell_type": "markdown",
   "metadata": {
    "id": "XTlsvjeMF3DT"
   },
   "source": [
    "So, now you have seen how stuffing the whole document content of so many files is not a very promising method to build question-answering systems. There are many different methods to address this limitation, but as discussed in the overview section, you will see two foundational and important methods:\n",
    "\n",
    "* Map-Reduce\n",
    "* Map-Reduce with embedding: Q&A"
   ]
  },
  {
   "cell_type": "markdown",
   "metadata": {
    "id": "iSotaftwF3DT"
   },
   "source": [
    "### Method 2: Map Reduce"
   ]
  },
  {
   "cell_type": "markdown",
   "metadata": {
    "id": "EHG-jxFPF3DT"
   },
   "source": [
    "[Map Reduce](https://docs.langchain.com/docs/components/chains/index_related_chains) Chains is a method for processing large amounts of data with a large language model (LLM). It works by breaking the data into smaller chunks, running an initial prompt on each chunk, and then combining the results of the initial prompts with a different prompt.\n",
    "\n",
    "For example, for question-answering, you can run initial prompt on each chunk to extract the answer and then finally combine the answers of the individual chunk with a different prompt.\n",
    "\n",
    "\n",
    "The typical flow for this method goes like this:\n",
    "\n",
    "* You take N documents from your source.\n",
    "* Split documents into N chunks (let's say 1000 words for each chunk)\n",
    "* Each chunk should be passed as context to the question-answer prompt\n",
    "* Summarize the answers from all chunk by using a seperate prompt."
   ]
  },
  {
   "cell_type": "markdown",
   "metadata": {
    "id": "CbhSQwhbQS4m"
   },
   "source": [
    "![Embedding Learning](https://storage.googleapis.com/github-repo/img/reference-architecture%20/map_reduce_flow_new.jpeg)"
   ]
  },
  {
   "cell_type": "markdown",
   "metadata": {
    "id": "mNSN2hXDF3DT"
   },
   "source": [
    "You can start by writing a simple function `get_chunks_iter` that takes a long string `text` and the size of the chunk as `maxlength`.\n",
    "\n",
    "This function aims to divide input string `text` into the size of `maxlength` - which are total words in that chunk and, save all the individual chunks into a list, and return `final_chunk` list."
   ]
  },
  {
   "cell_type": "code",
   "execution_count": null,
   "metadata": {
    "id": "qxLRYZSnF3DT"
   },
   "outputs": [],
   "source": [
    "# The function get_chunks_iter() can be used to split a piece of text into smaller chunks,\n",
    "# each of which is at most maxlength characters long.\n",
    "# This can be useful for tasks such as summarization, question answering, and translation.\n",
    "def get_chunks_iter(text, maxlength):\n",
    "    \"\"\"\n",
    "    Get chunks of text, each of which is at most maxlength characters long.\n",
    "\n",
    "    Args:\n",
    "        text: The text to be chunked.\n",
    "        maxlength: The maximum length of each chunk.\n",
    "\n",
    "    Returns:\n",
    "        An iterator over the chunks of text.\n",
    "    \"\"\"\n",
    "    start = 0\n",
    "    end = 0\n",
    "    final_chunk = []\n",
    "    while start + maxlength < len(text) and end != -1:\n",
    "        end = text.rfind(\" \", start, start + maxlength + 1)\n",
    "        final_chunk.append(text[start:end])\n",
    "        start = end + 1\n",
    "    final_chunk.append(text[start:])\n",
    "    return final_chunk\n",
    "\n",
    "\n",
    "# function to apply \"get_chunks_iter\" function on each row of dataframe.\n",
    "# currently each row here for file_type=pdf is content of each page and for other file_type its the whole document.\n",
    "def split_text(row):\n",
    "    chunk_iter = get_chunks_iter(row, chunk_size)\n",
    "    return chunk_iter"
   ]
  },
  {
   "cell_type": "markdown",
   "metadata": {
    "id": "mt2FZVf0AGfc"
   },
   "source": [
    "The `global` keyword is used to declare a variable as global. This means that the variable can be accessed from any scope within the program. The `chunk_size` variable is declared as global because it will be used by other functions in the program.\n",
    "\n",
    "The `pdf_data_sample` variable is a copy of the `pdf_data` variable. This is done because the `pdf_data` variable will be modified by other functions in the program. By creating a copy of the variable, you can ensure that the original data is not modified."
   ]
  },
  {
   "cell_type": "code",
   "execution_count": null,
   "metadata": {
    "id": "8UagZAxsF3DT"
   },
   "outputs": [],
   "source": [
    "global chunk_size\n",
    "# you can define how many words should be there in a given chunk.\n",
    "chunk_size = 5000\n",
    "\n",
    "pdf_data_sample = pdf_data.copy()"
   ]
  },
  {
   "cell_type": "code",
   "execution_count": null,
   "metadata": {
    "id": "n9ETtaMdwWKT"
   },
   "outputs": [],
   "source": [
    "# Remove all non-alphabets and numbers from the data to clean it up.\n",
    "# This is harsh cleaning. You can define your custom logic for cleansing here.\n",
    "pdf_data_sample[\"content\"] = pdf_data_sample[\"content\"].apply(\n",
    "    lambda x: re.sub(\"[^A-Za-z0-9]+\", \" \", x)\n",
    ")"
   ]
  },
  {
   "cell_type": "markdown",
   "metadata": {
    "id": "-r9sB_33BRru"
   },
   "source": [
    "The `split_text` function is a function that splits a string into a list of chunks, where each chunk is a continuous sequence of characters. In the second line of code below,\n",
    "```\n",
    "pdf_data_sample = pdf_data_sample.explode(\"chunks\")\n",
    "\n",
    "```\n",
    " explodes the chunks column into individual rows. This means that each row in the pdf_data_sample dataframe will now represent a single chunk of text."
   ]
  },
  {
   "cell_type": "code",
   "execution_count": null,
   "metadata": {
    "id": "6BbTA1ezwZRS"
   },
   "outputs": [],
   "source": [
    "# Apply the chunk splitting logic here on each row of content in dataframe.\n",
    "pdf_data_sample[\"chunks\"] = pdf_data_sample[\"content\"].apply(split_text)\n",
    "# Now, each row in 'chunks' contains list of all chunks and hence we need to explode them into individual rows.\n",
    "pdf_data_sample = pdf_data_sample.explode(\"chunks\")"
   ]
  },
  {
   "cell_type": "code",
   "execution_count": null,
   "metadata": {
    "id": "BV23SywkwbRW"
   },
   "outputs": [],
   "source": [
    "# Sort and reset index\n",
    "pdf_data_sample = pdf_data_sample.sort_values(by=[\"file_name\", \"page_number\"])\n",
    "pdf_data_sample.reset_index(inplace=True, drop=True)\n",
    "pdf_data_sample.head()"
   ]
  },
  {
   "cell_type": "markdown",
   "metadata": {
    "id": "1nKNvvTNF3DU"
   },
   "source": [
    "You can observe how a single page in the `20210203_alphabet_10K.pdf` file is divided into three chunks.\n",
    "\n",
    "You have three pages with the same \"1\" indicating that a page has been divided into three subsets (chunks). This is important because now you have a manageable chunk to send as context, rather than whole document as seen before.\n",
    "\n",
    "This will increase the total number of rows in the dataframe as well."
   ]
  },
  {
   "cell_type": "code",
   "execution_count": null,
   "metadata": {
    "id": "HF4f2fLuF3DU"
   },
   "outputs": [],
   "source": [
    "print(\"The original dataframe has :\", pdf_data.shape[0], \" rows without chunking\")\n",
    "print(\"The chunked dataframe has :\", pdf_data_sample.shape[0], \" rows with chunking\")"
   ]
  },
  {
   "cell_type": "markdown",
   "metadata": {
    "id": "baKOz4SzF3DU"
   },
   "source": [
    "Now you can define the prompt and pass each chunk as the context."
   ]
  },
  {
   "cell_type": "code",
   "execution_count": null,
   "metadata": {
    "id": "GScEca0rF3DU"
   },
   "outputs": [],
   "source": [
    "# function to pass in the apply function on dataframe to extract answer for specific question on each row.\n",
    "def get_answer(df):\n",
    "    prompt = f\"\"\"Answer the question as precise as possible using the provided context. If the answer is\n",
    "                 not contained in the context, say \"answer not available in context\" \\n\\n\n",
    "                  Context: \\n {df['chunks']}?\\n\n",
    "                  Question: \\n {question} \\n\n",
    "                  Answer:\n",
    "            \"\"\"\n",
    "\n",
    "    pred = text_generation_model_with_backoff(prompt=prompt)\n",
    "    return pred"
   ]
  },
  {
   "cell_type": "code",
   "execution_count": null,
   "metadata": {
    "id": "iiBY30qDF3DU"
   },
   "outputs": [],
   "source": [
    "# we can take a small sample of the whole dataframe to avoid making too many calls to the API.\n",
    "pdf_data_sample_head = pdf_data_sample.head(10)\n",
    "\n",
    "question = \"What is the effect of change in accounting estimate for google in 2020?\"\n",
    "pdf_data_sample_head[\"predicted_answer\"] = pdf_data_sample_head.apply(\n",
    "    get_answer, axis=1\n",
    ")\n",
    "pdf_data_sample_head.head(2)"
   ]
  },
  {
   "cell_type": "markdown",
   "metadata": {
    "id": "5hxh11yqGE5H"
   },
   "source": [
    "After you have asked the question-answering prompt to each chunk, combine all the answers into a new context. Then, send this new context to the final prompt. In the prompt you used for each chunk, you have told the model to return \"answer not available in context\" if it doesn't find any answers.\n",
    "\n",
    "This will help you remove the chunks where the model responded with \"answer not available in context\". The remaining chunks will be the new context."
   ]
  },
  {
   "cell_type": "code",
   "execution_count": null,
   "metadata": {
    "id": "QdAVZaaghwUg"
   },
   "outputs": [],
   "source": [
    "context_map_reduce = [\n",
    "    eachanswer\n",
    "    for eachanswer in pdf_data_sample_head[\"predicted_answer\"].values\n",
    "    if eachanswer != \"answer not available in context\"\n",
    "]"
   ]
  },
  {
   "cell_type": "code",
   "execution_count": null,
   "metadata": {
    "id": "E-l9HdEZiTHm"
   },
   "outputs": [],
   "source": [
    "prompt = f\"\"\"Answer the question as precise as possible using the provided context. If the answer is\n",
    "              not contained in the context, say \"answer not available in context\" \\n\\n\n",
    "            Context: \\n {context_map_reduce}?\\n\n",
    "            Question: \\n {question} \\n\n",
    "            Answer:\n",
    "          \"\"\"\n",
    "print(\"the words in the prompt: \", len(prompt))\n",
    "print(\"PaLM Predicted:\", generation_model.predict(prompt).text)"
   ]
  },
  {
   "cell_type": "markdown",
   "metadata": {
    "id": "NearlQHAF3DU"
   },
   "source": [
    "Now, let's look into this method's various pros and cons to summarize what you have done.\n",
    "\n",
    "**Pros:**\n",
    "\n",
    "* Increased precision due to chunking\n",
    "* Most helpful for extracting entities across different document levels.\n",
    "* It can scale to larger documents and more documents than other methods because chunks can be parallelized.\n",
    "\n",
    "\n",
    "**Cons:**\n",
    "\n",
    "* Multiple API calls, which can be costly and time-consuming\n",
    "* Slow, as it searches through all chunks even if the answer is found early\n",
    "* Conflicting answers, which can be difficult to resolve\n",
    "\n",
    "Moving forward, let's explore the following method, which addresses some of the shortcomings of Method 1."
   ]
  },
  {
   "cell_type": "markdown",
   "metadata": {
    "id": "c7EV1fCdF3DU"
   },
   "source": [
    "### Method 3: Map Reduce with embeddings"
   ]
  },
  {
   "cell_type": "markdown",
   "metadata": {
    "id": "Y5B7BqbLF3DV"
   },
   "source": [
    "The previous method for question answering was inefficient because it required calling the PaLM API on all chunks of text. A more efficient approach is to create embeddings of the chunks and then use vector mathematics to find similar chunks. This allows you to find the relevant context from all the chunks in the dataframe where your answer may exist.\n",
    "\n",
    "The typical flow for this method is as follows:\n",
    "* Split documents into chunks.\n",
    "* Create embeddings for each chunk.\n",
    "* Convert the question to embeddings.\n",
    "* Perform a cosine similarity between the question and chunk embeddings to find the closest chunks.\n",
    "* Use the closest chunks as context for the PaLM API.\n",
    "\n",
    "This method is more efficient because it only calls the PaLM API on the relevant chunks.\n"
   ]
  },
  {
   "cell_type": "markdown",
   "metadata": {
    "id": "6H5wJYviF3DV"
   },
   "source": [
    "![Embedding Learning](https://storage.googleapis.com/github-repo/img/reference-architecture%20/map_reduce_embedding.jpeg)\n"
   ]
  },
  {
   "cell_type": "markdown",
   "metadata": {
    "id": "kU-s4MWnF3DV"
   },
   "source": [
    "You can start the implementation first by simply getting the embeddings for each chunk.\n",
    "\n",
    "This will add the embeddings (vector/number representation) of each chunk as a separate column."
   ]
  },
  {
   "cell_type": "code",
   "execution_count": null,
   "metadata": {
    "id": "-G-9z2owF3DV"
   },
   "outputs": [],
   "source": [
    "pdf_data_sample_head[\"embedding\"] = pdf_data_sample_head[\"chunks\"].apply(\n",
    "    lambda x: embedding_model_with_backoff([x])\n",
    ")\n",
    "pdf_data_sample_head[\"embedding\"] = pdf_data_sample_head.embedding.apply(np.array)\n",
    "pdf_data_sample_head.head(2)"
   ]
  },
  {
   "cell_type": "markdown",
   "metadata": {
    "id": "ocJjpRmoF3DV"
   },
   "source": [
    "Now comes the heart of this method. First, you can define a function `get_context_from_question`, which takes the:\n",
    "* `question` user wants to ask,\n",
    "* `vector_store`: vector db store, which you created in the last step and,\n",
    "* `sort_index_value`: The value defines how many chunks will be picked after running the sort on the cosine similarity score.\n",
    "\n",
    "The function will take the `valid_question`, create the embeddings, and do the dot product (cosine similarity) with all the chunks you passed in the vector store. Once you have the score, you can sort the results in decreasing order and pick chunks per the `sort_index_value` value as a combined string.\n",
    "\n",
    "This will become your context for the question asked."
   ]
  },
  {
   "cell_type": "code",
   "execution_count": null,
   "metadata": {
    "id": "rAJiEjbkF3DV"
   },
   "outputs": [],
   "source": [
    "def get_dot_product(row):\n",
    "    return np.dot(row, query_vector)\n",
    "\n",
    "\n",
    "def get_context_from_question(question, vector_store, sort_index_value=2):\n",
    "    global query_vector\n",
    "    query_vector = np.array(embedding_model_with_backoff([question]))\n",
    "    top_matched = (\n",
    "        vector_store[\"embedding\"]\n",
    "        .apply(get_dot_product)\n",
    "        .sort_values(ascending=False)[:sort_index_value]\n",
    "        .index\n",
    "    )\n",
    "    top_matched_df = vector_store[vector_store.index.isin(top_matched)][\n",
    "        [\"file_name\", \"page_number\", \"chunks\"]\n",
    "    ]\n",
    "    context = \" \".join(\n",
    "        vector_store[vector_store.index.isin(top_matched)][\"chunks\"].values\n",
    "    )\n",
    "    return context, top_matched_df"
   ]
  },
  {
   "cell_type": "markdown",
   "metadata": {
    "id": "t_f5ZBqLF3DV"
   },
   "source": [
    "Now that you have a general function that always gets you custom relevant context for the question, you can call it with every new question."
   ]
  },
  {
   "cell_type": "code",
   "execution_count": null,
   "metadata": {
    "id": "q6jny8BMF3DV"
   },
   "outputs": [],
   "source": [
    "# your question for the documents\n",
    "question = \"What efforts have been taken by Google to safeguard their intellectual property in 2020?\"\n",
    "\n",
    "# get the custom relevant chunks from all the chunks in vector store.\n",
    "context, top_matched_df = get_context_from_question(\n",
    "    question,\n",
    "    vector_store=pdf_data_sample_head,\n",
    "    sort_index_value=5,  # Top N results to pick from embedding vector search\n",
    ")\n",
    "# top 5 data that has been picked by model based on user question. This becomes the context.\n",
    "top_matched_df"
   ]
  },
  {
   "cell_type": "code",
   "execution_count": null,
   "metadata": {
    "id": "UxdMFd5ZKU-z"
   },
   "outputs": [],
   "source": [
    "# Prompt for Q&A which takes the custom context found in last step.\n",
    "prompt = f\"\"\" Answer the question as precise as possible using the provided context. \\n\\n\n",
    "            Context: \\n {context}?\\n\n",
    "            Question: \\n {question} \\n\n",
    "            Answer:\n",
    "          \"\"\"\n",
    "\n",
    "# Call the PaLM API on the prompt.\n",
    "print(\"PaLM Predicted:\", text_generation_model_with_backoff(prompt=prompt))"
   ]
  },
  {
   "cell_type": "markdown",
   "metadata": {
    "id": "DacSlg_lF3DV"
   },
   "source": [
    "As you can see, the best part of this method is that you don't have to call the API multiple times. Instead, just one time, and it figured out the answers."
   ]
  },
  {
   "cell_type": "markdown",
   "metadata": {
    "id": "e2zcH_WCF3DV"
   },
   "source": [
    "Now, let's look into this method's various pros and cons to summarize what you have done.\n",
    "\n",
    "\n",
    "*  Fast: this is fast since it doesn't require the API to be executed on all the chunks.\n",
    "\n",
    "\n",
    "*  The dataframe can run into a vast length, and cosine similarity and basic mathematics can become slow.\n",
    "\n",
    "**Pros:**\n",
    "\n",
    "\n",
    "* Can be used to efficiently compute complex operations on large datasets of embeddings.\n",
    "* Can be used to learn representations of words and phrases that are more informative than traditional bag-of-words representations.\n",
    "* Can be used to improve the performance of a variety of natural language processing tasks, such as text classification, machine translation, and question answering.\n",
    "\n",
    "\n",
    "**Cons:**\n",
    "\n",
    "* Can be computationally expensive to compute vector similairty.\n",
    "* Can be sensitive to the choice of embeddings."
   ]
  }
 ],
 "metadata": {
  "colab": {
   "name": "question_answering_large_documents.ipynb",
   "toc_visible": true
  },
  "environment": {
   "kernel": "python3",
   "name": "tf2-gpu.2-11.m109",
   "type": "gcloud",
   "uri": "gcr.io/deeplearning-platform-release/tf2-gpu.2-11:m109"
  },
  "kernelspec": {
   "display_name": "Python 3",
   "language": "python",
   "name": "python3"
  },
  "language_info": {
   "codemirror_mode": {
    "name": "ipython",
    "version": 3
   },
   "file_extension": ".py",
   "mimetype": "text/x-python",
   "name": "python",
   "nbconvert_exporter": "python",
   "pygments_lexer": "ipython3",
   "version": "3.10.11"
  }
 },
 "nbformat": 4,
 "nbformat_minor": 4
}<|MERGE_RESOLUTION|>--- conflicted
+++ resolved
@@ -31,29 +31,6 @@
    "source": [
     "# Question Answering with Large Documents\n",
     "\n",
-<<<<<<< HEAD
-    "\n",
-    "<table align=\"left\">\n",
-    "\n",
-    "  <td>\n",
-    "    <a href=\"https://colab.research.google.com/github/GoogleCloudPlatform/generative-ai/blob/main/language/examples/document-qa/question_answering_large_documents.ipynb\">\n",
-    "      <img src=\"https://cloud.google.com/ml-engine/images/colab-logo-32px.png\" alt=\"Colab logo\"> Run in Colab\n",
-    "    </a>\n",
-    "  </td>\n",
-    "  <td>\n",
-    "    <a href=\"https://github.com/GoogleCloudPlatform/generative-ai/blob/main/language/examples/document-qa/question_answering_large_documents.ipynb\">\n",
-    "      <img src=\"https://cloud.google.com/ml-engine/images/github-logo-32px.png\" alt=\"GitHub logo\">\n",
-    "      View on GitHub\n",
-    "    </a>\n",
-    "  </td>\n",
-    "  <td>\n",
-    "    <a href=\"https://console.cloud.google.com/vertex-ai/workbench/deploy-notebook?download_url=https://raw.githubusercontent.com/GoogleCloudPlatform/generative-ai/main/language/examples/document-qa/question_answering_large_documents.ipynb\">\n",
-    "      <img src=\"https://lh3.googleusercontent.com/UiNooY4LUgW_oTvpsNhPpQzsstV5W8F7rYgxgGBD85cWJoLmrOzhVs_ksK_vgx40SHs7jCqkTkCk=e14-rj-sc0xffffff-h130-w32\" alt=\"Vertex AI logo\">\n",
-    "      Open in Vertex AI Workbench\n",
-    "    </a>\n",
-    "  </td>\n",
-    "</table>"
-=======
     "<table align=\"left\">\n",
     "  <td style=\"text-align: center\">\n",
     "    <a href=\"https://colab.research.google.com/github/GoogleCloudPlatform/generative-ai/blob/main/language/examples/document-qa/question_answering_large_documents.ipynb\">\n",
@@ -71,7 +48,6 @@
     "    </a>\n",
     "  </td>\n",
     "</table>\n"
->>>>>>> 54b364b3
    ]
   },
   {
