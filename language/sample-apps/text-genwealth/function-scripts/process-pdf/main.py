--- conflicted
+++ resolved
@@ -16,7 +16,6 @@
 from langchain_core.prompts import PromptTemplate
 from langchain_google_alloydb_pg import AlloyDBEngine, AlloyDBVectorStore, Column
 from langchain_google_vertexai import VertexAIEmbeddings
-
 
 
 # Source: https://cloud.google.com/document-ai/docs/samples/documentai-batch-process-document#documentai_batch_process_document-python
@@ -210,11 +209,7 @@
         # processor_version_id = processor_version_id,
         # TODO(developer): You must specify either `gcs_input_uri` and `mime_type` or `gcs_input_prefix`
         gcs_input_uri=source_file,  # Format: gs://bucket/directory/file.pdf
-<<<<<<< HEAD
-        input_mime_type="application/pdf",
-=======
         input_mime_type="application/pdf"
->>>>>>> c040e762
         # gcs_input_prefix = "gs://genwealth-doc-ai/doc-ai-input/" # Format: gs://bucket/directory/
         # field_mask = "text,entities,pages.pageNumber"  # Optional. The fields to return in the Document object.
     )
