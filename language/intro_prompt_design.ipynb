--- conflicted
+++ resolved
@@ -1110,10 +1110,6 @@
       "version": "3.7.12"
     }
   },
-<<<<<<< HEAD
-  "nbformat": 4,
-  "nbformat_minor": 0
-=======
   {
    "cell_type": "markdown",
    "metadata": {
@@ -1826,5 +1822,4 @@
  },
  "nbformat": 4,
  "nbformat_minor": 4
->>>>>>> 9926b2b3
 }