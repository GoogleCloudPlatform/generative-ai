{
  "main": "lib/index.js",
  "scripts": {
    "start": "next start",
    "prebuild": "npm run build-service-worker",
    "build": "next build",
    "build:watch": "tsc --watch",
    "dev": "next dev",
    "genkit:dev": "npx genkit@latest start",
    "build-service-worker": "esbuild auth-serviceworker.ts --minify --bundle --outfile=public/auth-service-worker.js",
    "lint": "next lint"
  },
  "name": "postcards",
  "version": "0.1.0",
  "private": true,
  "dependencies": {
    "@emotion/cache": "^11.13.1",
    "@emotion/react": "^11.13.3",
    "@emotion/styled": "^11.13.0",
<<<<<<< HEAD
    "@genkit-ai/ai": "^1.0.0",
    "@genkit-ai/core": "^0.9.0",
=======
    "@genkit-ai/ai": "^0.9.0",
    "@genkit-ai/core": "^1.0.0",
>>>>>>> 0d16db4a
    "@genkit-ai/dotprompt": "^0.9.0",
    "@genkit-ai/flow": "^0.5.13",
    "@genkit-ai/google-cloud": "^1.0.0",
    "@genkit-ai/vertexai": "^1.0.0",
    "@googlemaps/extended-component-library": "^0.6.11",
    "@googlemaps/polyline-codec": "^1.0.28",
    "@mui/icons-material": "^6.1.0",
    "@mui/lab": "^6.0.0-beta.9",
    "@mui/material": "^6.1.0",
    "@mui/material-nextjs": "^6.1.0",
    "@opentelemetry/sdk-trace-base": "^1.26.0",
    "axios": "^1.7.7",
    "dotenv": "^16.4.5",
    "express": "^4.21.2",
    "firebase": "^11.0.0",
    "firebase-admin": "^12.4.0",
    "genkitx-ollama": "^0.9.0",
    "google-auth-library": "^9.14.1",
    "next": "14.2.26",
    "react": "^18",
    "react-dom": "^18",
    "react-markdown": "^9.0.1",
    "simplify-js": "^1.2.4",
    "zod": "^3.23.8"
  },
  "devDependencies": {
    "@eslint/compat": "^1.1.1",
    "@stylistic/eslint-plugin": "^2.8.0",
    "@types/dotenv-safe": "^8.1.6",
    "@types/google.maps": "^3.58.0",
    "@types/node": "^22.0.0",
    "@types/react": "^18",
    "@types/react-dom": "^18",
    "esbuild": "^0.25.0",
    "eslint": "^9.11.1",
    "eslint-config-next": "15.2.4",
    "eslint-define-config": "^2.1.0",
    "eslint-plugin-react-hooks": "^5.0.0",
    "postcss": "^8",
    "tailwindcss": "^3.4.1",
    "typescript": "^5.6.2",
    "typescript-eslint": "^8.7.0"
  },
  "overrides": {
    "eslint": "$eslint"
  }
}<|MERGE_RESOLUTION|>--- conflicted
+++ resolved
@@ -17,13 +17,8 @@
     "@emotion/cache": "^11.13.1",
     "@emotion/react": "^11.13.3",
     "@emotion/styled": "^11.13.0",
-<<<<<<< HEAD
     "@genkit-ai/ai": "^1.0.0",
-    "@genkit-ai/core": "^0.9.0",
-=======
-    "@genkit-ai/ai": "^0.9.0",
     "@genkit-ai/core": "^1.0.0",
->>>>>>> 0d16db4a
     "@genkit-ai/dotprompt": "^0.9.0",
     "@genkit-ai/flow": "^0.5.13",
     "@genkit-ai/google-cloud": "^1.0.0",
