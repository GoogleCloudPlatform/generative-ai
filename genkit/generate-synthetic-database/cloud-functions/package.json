--- conflicted
+++ resolved
@@ -16,13 +16,8 @@
     "node": "20"
   },
   "dependencies": {
-<<<<<<< HEAD
     "@genkit-ai/ai": "^1.0.0",
-    "@genkit-ai/core": "^0.9.0",
-=======
-    "@genkit-ai/ai": "^0.9.0",
     "@genkit-ai/core": "^1.0.0",
->>>>>>> 0d16db4a
     "@genkit-ai/dotprompt": "^0.9.0",
     "@genkit-ai/firebase": "^1.0.0",
     "@genkit-ai/flow": "^0.5.0",
