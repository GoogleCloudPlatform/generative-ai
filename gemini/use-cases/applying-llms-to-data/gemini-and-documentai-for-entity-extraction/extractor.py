--- conflicted
+++ resolved
@@ -24,11 +24,7 @@
         self.client = documentai.DocumentProcessorServiceClient(
             client_options=ClientOptions(
                 api_endpoint=f"{location}-documentai.googleapis.com"
-<<<<<<< HEAD
                 )
-=======
-            )
->>>>>>> fcdedbb3
         )
         self.processor_name = self._get_proccessor_name()
 
@@ -42,11 +38,7 @@
             )
         return self.client.processor_path(
             self.project_id, self.location, self.processor_id
-<<<<<<< HEAD
             )
-=======
-        )
->>>>>>> fcdedbb3
 
     def process_document(self, file_path: str, mime_type: str) -> documentai.Document:
         raise NotImplementedError
@@ -67,11 +59,7 @@
             name=self.processor_name,
             raw_document=documentai.RawDocument(
                 content=image_content, mime_type=mime_type
-<<<<<<< HEAD
                 )
-=======
-            ),
->>>>>>> fcdedbb3
         )
 
         result = self.client.process_document(request=request)
@@ -106,19 +94,11 @@
         return document
 
     def _process_document_batch(
-<<<<<<< HEAD
             self, gcs_input_uri: str, mime_type: str
             ) -> documentai.Document:
         gcs_document = documentai.GcsDocument(
             gcs_uri=gcs_input_uri, mime_type=mime_type
             )
-=======
-        self, gcs_input_uri: str, mime_type: str
-    ) -> documentai.Document:
-        gcs_document = documentai.GcsDocument(
-            gcs_uri=gcs_input_uri, mime_type=mime_type
-        )
->>>>>>> fcdedbb3
         gcs_documents = documentai.GcsDocuments(documents=[gcs_document])
         input_config = documentai.BatchDocumentsInputConfig(gcs_documents=gcs_documents)
 
@@ -127,11 +107,7 @@
         )
         output_config = documentai.DocumentOutputConfig(
             gcs_output_config=gcs_output_config
-<<<<<<< HEAD
             )
-=======
-        )
->>>>>>> fcdedbb3
 
         request = documentai.BatchProcessRequest(
             name=self.processor_name,
@@ -163,11 +139,7 @@
             output_bucket, output_prefix = matches.groups()
             output_blobs = self.storage_client.list_blobs(
                 output_bucket, prefix=output_prefix
-<<<<<<< HEAD
                 )
-=======
-            )
->>>>>>> fcdedbb3
             for blob in output_blobs:
                 if blob.content_type == "application/json":
                     print(f"Fetching {blob.name}")
