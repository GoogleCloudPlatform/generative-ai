--- conflicted
+++ resolved
@@ -74,20 +74,18 @@
       "source": [
         "## Overview\n",
         "\n",
-        "This notebook demonstrates a basic end-to-end retrieval-augmented generation (RAG) pipeline using BigQuery and BigQuery ML functions. To do so, we:\n",
-        "\n",
-        "* Complete setup steps to download sample data and access Vertex AI from BigQuery\n",
-        "* Generate object table to access unstructured PDFs in Cloud Storage\n",
-        "* Create a remote model, so BigQuery can Document AI and parse the input documents\n",
-        "* Parse the data from Document AI into chunks and metadata, then generate vector embeddings for them\n",
-        "* Run a vector search against embeddings in BigQuery, return relevant chunks, and summarize them with Gemini"
-      ]
-    },
-    {
-      "cell_type": "markdown",
-      "metadata": {
-        "id": "dc949afc1f08"
-      },
+        "This notebook demonstrates a basic end-to-end retrieval-augmented generation (RAG) pipeline using [BigQuery](https://cloud.google.com/bigquery/) and [BigQuery ML](https://cloud.google.com/bigquery/docs/bqml-introduction) functions. To do so, we:\n",
+        "\n",
+        "* Complete setup steps to download sample data and access [Vertex AI](https://cloud.google.com/vertex-ai) from BigQuery\n",
+        "* Generate [object table](https://cloud.google.com/bigquery/docs/object-table-introduction) to access unstructured PDFs that reside in [Cloud Storage](https://cloud.google.com/storage)\n",
+        "* Create a remote model, so BigQuery can call [Document AI](https://cloud.google.com/document-ai) to parse the PDF inputs\n",
+        "* Parse response from Document AI into chunks and metadata, then generate vector embeddings for the chunks\n",
+        "* Run a [vector search](https://cloud.google.com/bigquery/docs/vector-search) against embeddings in BigQuery, return relevant chunks, and summarize them with Gemini"
+      ]
+    },
+    {
+      "cell_type": "markdown",
+      "metadata": {},
       "source": [
         "## How to open this notebook in BigQuery Studio\n",
         "\n",
@@ -96,9 +94,7 @@
     },
     {
       "cell_type": "markdown",
-      "metadata": {
-        "id": "5ba5c12e483d"
-      },
+      "metadata": {},
       "source": [
         "## About the dataset\n",
         "\n",
@@ -107,9 +103,7 @@
     },
     {
       "cell_type": "markdown",
-      "metadata": {
-        "id": "63bb8bb9b515"
-      },
+      "metadata": {},
       "source": [
         "## Services and Costs\n",
         "\n",
@@ -117,6 +111,8 @@
         "\n",
         "* BigQuery & BigQuery ML [(pricing)](https://cloud.google.com/bigquery/pricing)\n",
         "* Vertex AI Generative AI models [(pricing)](https://cloud.google.com/vertex-ai/generative-ai/pricing)\n",
+        "* Document AI [(pricing)](https://cloud.google.com/document-ai/pricing)\n",
+        "* Cloud Storage [(pricing)](https://cloud.google.com/storage/pricing)\n",
         "\n",
         "Use the [Pricing Calculator](https://cloud.google.com/products/calculator/) to generate a cost estimate based on your projected usage."
       ]
@@ -132,9 +128,7 @@
     },
     {
       "cell_type": "markdown",
-      "metadata": {
-        "id": "ff210a6d4d21"
-      },
+      "metadata": {},
       "source": [
         "### Install Document AI SDK"
       ]
@@ -142,9 +136,7 @@
     {
       "cell_type": "code",
       "execution_count": null,
-      "metadata": {
-        "id": "30fc947998e1"
-      },
+      "metadata": {},
       "outputs": [],
       "source": [
         "!pip install --quiet google-cloud-documentai==2.31.0"
@@ -152,9 +144,7 @@
     },
     {
       "cell_type": "markdown",
-      "metadata": {
-        "id": "8ed31279f009"
-      },
+      "metadata": {},
       "source": [
         "### Restart runtime\n",
         "\n",
@@ -166,9 +156,7 @@
     {
       "cell_type": "code",
       "execution_count": null,
-      "metadata": {
-        "id": "567212ff53a6"
-      },
+      "metadata": {},
       "outputs": [],
       "source": [
         "import IPython\n",
@@ -179,9 +167,7 @@
     },
     {
       "cell_type": "markdown",
-      "metadata": {
-        "id": "b96b39fd4d7b"
-      },
+      "metadata": {},
       "source": [
         "<div class=\"alert alert-block alert-warning\">\n",
         "<b>⚠️ The kernel is going to restart. Wait until it's finished before continuing to the next step. ⚠️</b>\n",
@@ -190,9 +176,7 @@
     },
     {
       "cell_type": "markdown",
-      "metadata": {
-        "id": "fa362c2ef5b5"
-      },
+      "metadata": {},
       "source": [
         "### Authenticate your notebook environment (Colab only)\n",
         "\n",
@@ -202,9 +186,7 @@
     {
       "cell_type": "code",
       "execution_count": 3,
-      "metadata": {
-        "id": "9a07a9f9a4a9"
-      },
+      "metadata": {},
       "outputs": [],
       "source": [
         "import sys\n",
@@ -213,7 +195,7 @@
         "    from google.colab import auth\n",
         "\n",
         "    auth.authenticate_user()\n",
-        "    print(\"Authenticated\")"
+        "    print('Authenticated')"
       ]
     },
     {
@@ -233,15 +215,13 @@
       },
       "outputs": [],
       "source": [
-        "PROJECT_ID = \"your-project-id\"  # @param {type: \"string\"}\n",
-        "PROJECT_NUMBER = \"your-project-number\"  # @param {type: \"string\"}"
-      ]
-    },
-    {
-      "cell_type": "markdown",
-      "metadata": {
-        "id": "04deeb11bbca"
-      },
+        "PROJECT_ID = 'your-project-id' # @param {type: \"string\"}\n",
+        "PROJECT_NUMBER = 'your-project-number' # @param {type: \"string\"}"
+      ]
+    },
+    {
+      "cell_type": "markdown",
+      "metadata": {},
       "source": [
         "### Enable Data Table Display\n",
         "\n",
@@ -251,9 +231,7 @@
     {
       "cell_type": "code",
       "execution_count": null,
-      "metadata": {
-        "id": "af9974f04f9f"
-      },
+      "metadata": {},
       "outputs": [],
       "source": [
         "%load_ext google.colab.data_table"
@@ -261,9 +239,7 @@
     },
     {
       "cell_type": "markdown",
-      "metadata": {
-        "id": "b4256d07d596"
-      },
+      "metadata": {},
       "source": [
         "### Create a new dataset in BigQuery\n",
         "\n",
@@ -273,9 +249,7 @@
     {
       "cell_type": "code",
       "execution_count": null,
-      "metadata": {
-        "id": "8a4c1a356d10"
-      },
+      "metadata": {},
       "outputs": [],
       "source": [
         "!bq mk --location=us --dataset --project_id={PROJECT_ID} docai_demo"
@@ -283,9 +257,7 @@
     },
     {
       "cell_type": "markdown",
-      "metadata": {
-        "id": "a100b689816b"
-      },
+      "metadata": {},
       "source": [
         "### Create a Cloud resource connection\n",
         "\n",
@@ -295,9 +267,7 @@
     {
       "cell_type": "code",
       "execution_count": null,
-      "metadata": {
-        "id": "885da43402b1"
-      },
+      "metadata": {},
       "outputs": [],
       "source": [
         "!bq mk --connection --connection_type=CLOUD_RESOURCE --location=us --project_id={PROJECT_ID} \"demo_conn\"\n",
@@ -306,27 +276,23 @@
     },
     {
       "cell_type": "markdown",
-      "metadata": {
-        "id": "eb917fcb0e5e"
-      },
+      "metadata": {},
       "source": [
         "### Add permissions to Cloud resource connection service account\n",
         "\n",
-        "The Cloud resource connection is assocaited with a service account. The following cell enables the service account to access services like Document AI, Cloud Storage, and Vertex AI.\n",
-        "\n",
-        "**Note:** copy the service account ID from the prior cell and input it below. It will look like `your-copied-service-account@gcp-sa-bigquery-condel.iam.gserviceaccount.com`."
-      ]
-    },
-    {
-      "cell_type": "code",
-      "execution_count": null,
-      "metadata": {
-        "id": "16b193a840cd"
-      },
-      "outputs": [],
-      "source": [
-        "connection_service_account = \"your-copied-service-account@gcp-sa-bigquery-condel.iam.gserviceaccount.com\"  # @param {type: \"string\"}\n",
-        "connection_member = f\"serviceAccount:{connection_service_account}\"\n",
+        "The Cloud resource connection is associated with a service account. The following cell enables the service account to access services like Document AI, Cloud Storage, and Vertex AI.\n",
+        "\n",
+        "**Note:** Copy the service account ID from the prior cell and input it below. It will look like `your-copied-service-account@gcp-sa-bigquery-condel.iam.gserviceaccount.com`."
+      ]
+    },
+    {
+      "cell_type": "code",
+      "execution_count": null,
+      "metadata": {},
+      "outputs": [],
+      "source": [
+        "connection_service_account = 'your-copied-service-account@gcp-sa-bigquery-condel.iam.gserviceaccount.com' # @param {type: \"string\"}\n",
+        "connection_member = f'serviceAccount:{connection_service_account}'\n",
         "\n",
         "\n",
         "!gcloud projects add-iam-policy-binding {PROJECT_ID} --member={connection_member} --role='roles/documentai.viewer' --condition=None --quiet\n",
@@ -336,40 +302,72 @@
     },
     {
       "cell_type": "markdown",
-      "metadata": {
-        "id": "97f1d065e487"
-      },
+      "metadata": {},
+      "source": [
+        "### Download the sample PDF used for this notebook and store it in a new Cloud Storage bucket"
+      ]
+    },
+    {
+      "cell_type": "code",
+      "execution_count": null,
+      "metadata": {},
+      "outputs": [],
+      "source": [
+        "import random\n",
+        "\n",
+        "# Create a unique Cloud Storage bucket name\n",
+        "bucket_name = f\"{PROJECT_ID}-{random.randint(10000, 99999)}\"\n",
+        "\n",
+        "# Create the bucket\n",
+        "!gsutil mb -l US -p {PROJECT_ID} gs://{bucket_name}\n",
+        "\n",
+        "# Download the PDF sample\n",
+        "!wget goog-10-k-2023.pdf \"https://www.abc.xyz/assets/43/44/675b83d7455885c4615d848d52a4/goog-10-k-2023.pdf\"\n",
+        "\n",
+        "# Upload the PDF sample to the newly created Cloud Storage bucket\n",
+        "!gsutil cp goog-10-k-2023.pdf gs://{bucket_name}/\n",
+        "\n",
+        "# Print confirmation\n",
+        "print(f\"PDF uploaded to gs://{bucket_name}/goog-10-k-2023.pdf\")"
+      ]
+    },
+    {
+      "cell_type": "markdown",
+      "metadata": {},
       "source": [
         "## Create an object table\n",
         "\n",
-        "An object table allows BigQuery to read unstructured data in Google Cloud Storage.\n",
-        "\n",
-        "Input your Google Cloud Storage bucket in the `uris` option."
-      ]
-    },
-    {
-      "cell_type": "code",
-      "execution_count": null,
-      "metadata": {
-        "id": "0bf81cfc8899"
-      },
-      "outputs": [],
-      "source": [
-        "%%bigquery --project $PROJECT_ID --location us\n",
-        "\n",
-        "CREATE OR REPLACE EXTERNAL TABLE docai_demo.object_table\n",
-        "WITH CONNECTION `us.demo_conn`\n",
-        "OPTIONS(\n",
-        "  object_metadata=\"DIRECTORY\",\n",
-        "  uris=[\"gs://YOUR-GCS-BUCKET/goog-10-k-2023.pdf\"]\n",
-        ");"
-      ]
-    },
-    {
-      "cell_type": "markdown",
-      "metadata": {
-        "id": "8b46fe9873bb"
-      },
+        "An object table allows BigQuery to read unstructured data in Google Cloud Storage. This uses the BigQuery Python client library to continue using the `bucket_name` variable."
+      ]
+    },
+    {
+      "cell_type": "code",
+      "execution_count": null,
+      "metadata": {},
+      "outputs": [],
+      "source": [
+        "from google.cloud import bigquery\n",
+        "\n",
+        "client = bigquery.Client(project=PROJECT_ID)\n",
+        "\n",
+        "query = f\"\"\"\n",
+        "CREATE OR REPLACE EXTERNAL TABLE `docai_demo.object_table`\n",
+        "WITH CONNECTION `us.demo_conn`  -- Replace with your connection ID\n",
+        "OPTIONS (\n",
+        "  uris = ['gs://{bucket_name}/goog-10-k-2023.pdf'],\n",
+        "  object_metadata = 'DIRECTORY'\n",
+        ");\n",
+        "\"\"\"\n",
+        "\n",
+        "query_job = client.query(query)  # API request\n",
+        "query_job.result()  # Waits for the query to complete\n",
+        "\n",
+        "print(f\"External table docai_demo.object_table created or replaced successfully.\")"
+      ]
+    },
+    {
+      "cell_type": "markdown",
+      "metadata": {},
       "source": [
         "### Show the object table\n",
         "\n",
@@ -379,9 +377,7 @@
     {
       "cell_type": "code",
       "execution_count": null,
-      "metadata": {
-        "id": "9222e428721f"
-      },
+      "metadata": {},
       "outputs": [],
       "source": [
         "%%bigquery --project $PROJECT_ID\n",
@@ -392,18 +388,14 @@
     },
     {
       "cell_type": "markdown",
-      "metadata": {
-        "id": "9b065885d54a"
-      },
+      "metadata": {},
       "source": [
         "## Use BQML and Document AI to parse documents"
       ]
     },
     {
       "cell_type": "markdown",
-      "metadata": {
-        "id": "b4902ed1a6a6"
-      },
+      "metadata": {},
       "source": [
         "### Create a Layout Parser Processor in Document AI\n",
         "\n",
@@ -413,22 +405,21 @@
     {
       "cell_type": "code",
       "execution_count": null,
-      "metadata": {
-        "id": "278432a87195"
-      },
+      "metadata": {},
       "outputs": [],
       "source": [
         "from google.api_core.client_options import ClientOptions\n",
         "from google.cloud import documentai\n",
         "\n",
-        "location = \"us\"\n",
-        "processor_display_name = \"docai_layout_parser_processor\"\n",
-        "processor_type = \"LAYOUT_PARSER_PROCESSOR\"\n",
+        "location = 'us'\n",
+        "processor_display_name = 'layout_parser_processor'\n",
+        "processor_type = 'LAYOUT_PARSER_PROCESSOR'\n",
         "\n",
         "\n",
         "def create_processor_sample(\n",
         "    PROJECT_ID: str, location: str, processor_display_name: str, processor_type: str\n",
         ") -> None:\n",
+        "    \n",
         "    opts = ClientOptions(api_endpoint=f\"{location}-documentai.googleapis.com\")\n",
         "\n",
         "    client = documentai.DocumentProcessorServiceClient(client_options=opts)\n",
@@ -445,50 +436,48 @@
         "    )\n",
         "\n",
         "    # Return the processor ID needed for creating a BigQuery connection\n",
-        "    return processor.name.split(\"/\")[-1]\n",
-        "\n",
+        "    return processor.name.split('/')[-1]\n",
         "\n",
         "# Call this function to create the processor and return its ID\n",
-        "create_processor_sample(PROJECT_ID, location, processor_display_name, processor_type)"
-      ]
-    },
-    {
-      "cell_type": "markdown",
-      "metadata": {
-        "id": "2114cc79a602"
-      },
-      "source": [
-        "### Create a remote model in BigQuery that references your Document AI Layout Parser Processor\n",
-        "\n",
-        "This one-time setup step allows BigQuery to reference the Document AI Processor you just set up.\n",
-        "\n",
-        "**Note:** please copy the processor ID from the prior step and add it below in the `document_processor` option."
-      ]
-    },
-    {
-      "cell_type": "code",
-      "execution_count": null,
-      "metadata": {
-        "id": "fa65d7f9b502"
-      },
-      "outputs": [],
-      "source": [
-        "%%bigquery --project $PROJECT_ID --location us\n",
-        "\n",
+        "processor_id = create_processor_sample(PROJECT_ID, location, processor_display_name, processor_type)"
+      ]
+    },
+    {
+      "cell_type": "markdown",
+      "metadata": {},
+      "source": [
+        "### Create a remote model in BigQuery that connects with your Document AI Layout Parser Processor\n",
+        "\n",
+        "This one-time setup step allows BigQuery to reference the Document AI Processor you just created.\n",
+        "\n",
+        "**Note:** If if you receive an 400 GET error \"permission denied for document processor\", you may need to wait a minute for permissions to propagate from earlier steps."
+      ]
+    },
+    {
+      "cell_type": "code",
+      "execution_count": null,
+      "metadata": {},
+      "outputs": [],
+      "source": [
+        "query = f\"\"\"\n",
         "CREATE OR REPLACE MODEL `docai_demo.layout_parser` \n",
         "REMOTE WITH CONNECTION `us.demo_conn`\n",
-        "OPTIONS(remote_service_type=\"CLOUD_AI_DOCUMENT_V1\", document_processor=\"YOUR_PROCESSOR_ID\")"
-      ]
-    },
-    {
-      "cell_type": "markdown",
-      "metadata": {
-        "id": "fba8f21f786f"
-      },
+        "OPTIONS(remote_service_type=\"CLOUD_AI_DOCUMENT_V1\", document_processor=\"{processor_id}\")\n",
+        "\"\"\"\n",
+        "\n",
+        "query_job = client.query(query)  # API request\n",
+        "query_job.result()  # Waits for the query to complete\n",
+        "\n",
+        "print(f\"Remote model docai_demo.layout_parser created or replaced successfully.\")"
+      ]
+    },
+    {
+      "cell_type": "markdown",
+      "metadata": {},
       "source": [
         "### Process the document using BigQuery ML\n",
         "\n",
-        "Use the `ML.PROCESS_DOCUMENT` function to call your Processor in Document AI and pass through the PDF. This uses the Layout Parser configuration and chunks your document.\n",
+        "Use the [`ML.PROCESS_DOCUMENT` function](https://cloud.google.com/bigquery/docs/process-document) from BigQuery to call your Document AI processor and pass through the PDF. This uses the Layout Parser configuration and chunks your document.\n",
         "\n",
         "**Note:** this may take a minute or so to complete."
       ]
@@ -496,9 +485,7 @@
     {
       "cell_type": "code",
       "execution_count": null,
-      "metadata": {
-        "id": "03d16b386c12"
-      },
+      "metadata": {},
       "outputs": [],
       "source": [
         "%%bigquery --project $PROJECT_ID --location us\n",
@@ -514,9 +501,7 @@
     },
     {
       "cell_type": "markdown",
-      "metadata": {
-        "id": "35bb724a997c"
-      },
+      "metadata": {},
       "source": [
         "### Parse the JSON results returned to BigQuery\n",
         "\n",
@@ -526,9 +511,7 @@
     {
       "cell_type": "code",
       "execution_count": null,
-      "metadata": {
-        "id": "8b4a4b07b588"
-      },
+      "metadata": {},
       "outputs": [],
       "source": [
         "%%bigquery --project $PROJECT_ID --location us\n",
@@ -547,71 +530,47 @@
     },
     {
       "cell_type": "markdown",
-      "metadata": {
-        "id": "ac4ef8172403"
-      },
+      "metadata": {},
       "source": [
         "### Display the parsed document chunks\n",
         "\n",
-        "Show a preview of the document chunks and metadata returned from Document AI."
-      ]
-    },
-    {
-      "cell_type": "code",
-<<<<<<< HEAD
-      "execution_count": null,
-      "metadata": {},
-      "outputs": [],
-=======
-      "execution_count": 10,
-      "metadata": {
-        "id": "5d12c4d16f5b"
-      },
-      "outputs": [
-        {
-          "ename": "SyntaxError",
-          "evalue": "invalid syntax (2523377552.py, line 1)",
-          "output_type": "error",
-          "traceback": [
-            "\u001b[0;36m  Cell \u001b[0;32mIn[10], line 1\u001b[0;36m\u001b[0m\n\u001b[0;31m    SELECT *\u001b[0m\n\u001b[0m            ^\u001b[0m\n\u001b[0;31mSyntaxError\u001b[0m\u001b[0;31m:\u001b[0m invalid syntax\n"
-          ]
-        }
-      ],
->>>>>>> 244824eb
+        "Show a preview of the parsed results and metadata."
+      ]
+    },
+    {
+      "cell_type": "code",
+      "execution_count": null,
+      "metadata": {},
+      "outputs": [],
       "source": [
         "%%bigquery --project $PROJECT_ID --location us\n",
         "\n",
         "SELECT *\n",
         "FROM docai_demo.demo_result_parsed\n",
-        "ORDER BY id;"
-      ]
-    },
-    {
-      "cell_type": "markdown",
-      "metadata": {
-        "id": "54b6d2de9b1e"
-      },
+        "ORDER BY id\n",
+        "LIMIT 5;"
+      ]
+    },
+    {
+      "cell_type": "markdown",
+      "metadata": {},
       "source": [
         "## Connect to Vertex AI embedding generation and Gemini access"
       ]
     },
     {
       "cell_type": "markdown",
-      "metadata": {
-        "id": "185d953b4380"
-      },
+      "metadata": {},
       "source": [
         "### Connect to a text embedding model\n",
         "\n",
-        "Create a remote model allowing BigQuery access to a text embedding model hosted in Vertex AI."
-      ]
-    },
-    {
-      "cell_type": "code",
-      "execution_count": null,
-      "metadata": {
-        "id": "9421f9b2e664"
-      },
+        "[Create a remote model](https://cloud.google.com/bigquery/docs/reference/standard-sql/bigqueryml-syntax-create-remote-model) allowing BigQuery access to a text embedding model hosted in Vertex AI."
+      ]
+    },
+    {
+      "cell_type": "code",
+      "execution_count": null,
+      "metadata": {},
       "outputs": [],
       "source": [
         "%%bigquery --project $PROJECT_ID\n",
@@ -622,21 +581,17 @@
     },
     {
       "cell_type": "markdown",
-      "metadata": {
-        "id": "f73c95fc2e48"
-      },
+      "metadata": {},
       "source": [
         "### Generate embeddings\n",
         "\n",
-        "Use the `ML.GENERATE_EMBEDDING` function in BigQuery to generate embeddings for all text chunks in the document."
-      ]
-    },
-    {
-      "cell_type": "code",
-      "execution_count": null,
-      "metadata": {
-        "id": "12db3afd5aad"
-      },
+        "Use the [`ML.GENERATE_EMBEDDING` function](https://cloud.google.com/bigquery/docs/reference/standard-sql/bigqueryml-syntax-generate-embedding) in BigQuery to generate embeddings for all text chunks in the document."
+      ]
+    },
+    {
+      "cell_type": "code",
+      "execution_count": null,
+      "metadata": {},
       "outputs": [],
       "source": [
         "%%bigquery --project $PROJECT_ID\n",
@@ -650,9 +605,7 @@
     },
     {
       "cell_type": "markdown",
-      "metadata": {
-        "id": "fef794778f7e"
-      },
+      "metadata": {},
       "source": [
         "### Connect to a Gemini LLM endpoint\n",
         "\n",
@@ -662,43 +615,37 @@
     {
       "cell_type": "code",
       "execution_count": null,
-      "metadata": {
-        "id": "29f9fc61443c"
-      },
+      "metadata": {},
       "outputs": [],
       "source": [
         "%%bigquery --project $PROJECT_ID\n",
         "\n",
         "CREATE OR REPLACE MODEL `docai_demo.gemini_flash` REMOTE\n",
-        "WITH CONNECTION `us.demo_conn` OPTIONS(endpoint=\"gemini-flash\")"
-      ]
-    },
-    {
-      "cell_type": "markdown",
-      "metadata": {
-        "id": "e3cabbc8d5ea"
-      },
-      "source": [
-        "## Run vector search and augment Gemini with text for generation"
-      ]
-    },
-    {
-      "cell_type": "markdown",
-      "metadata": {
-        "id": "a795d1ba9a85"
-      },
+        "WITH CONNECTION `us.demo_conn` OPTIONS(endpoint=\"gemini-1.5-flash\")"
+      ]
+    },
+    {
+      "cell_type": "markdown",
+      "metadata": {},
+      "source": [
+        "## Run vector search, return results, and pass them to Gemini for text generation"
+      ]
+    },
+    {
+      "cell_type": "markdown",
+      "metadata": {},
       "source": [
         "### Sample BigQuery vector search\n",
         "\n",
-        "Run a sample BigQuery vector search against your chunks. It takes your text input, creates an embedding using the `ML.GENERATE_EMBEDDING` function, and then passes the result through to the `VECTOR_SEARCH` function. The results are the top ten chunks that closest matched your input."
-      ]
-    },
-    {
-      "cell_type": "code",
-      "execution_count": null,
-      "metadata": {
-        "id": "a9c08bb18901"
-      },
+        "Run a sample BigQuery vector search against your chunks. This qurey takes your text input, creates an embedding using the `ML.GENERATE_EMBEDDING` function, and then passes the embedding through to the [`VECTOR_SEARCH` function](https://cloud.google.com/bigquery/docs/reference/standard-sql/search_functions#vector_search). The results are the top ten chunks that are most semantically related to your input.\n",
+        "\n",
+        "In the search query below, the input text asks \"What was Alphabets revenue in 2023?\""
+      ]
+    },
+    {
+      "cell_type": "code",
+      "execution_count": null,
+      "metadata": {},
       "outputs": [],
       "source": [
         "%%bigquery --project $PROJECT_ID\n",
@@ -723,16 +670,14 @@
     },
     {
       "cell_type": "markdown",
-      "metadata": {
-        "id": "b71284981fb6"
-      },
+      "metadata": {},
       "source": [
         "## Generate text augmented by vector search results\n",
         "\n",
         "This step builds upon the prior one - but instead of simply returning the top text chunks, it calls the `ML.GENERATE_TEXT` function to summarize them alongside the question we input.\n",
         "\n",
-        "In this step you:\n",
-        "* **Retrieve** the closest chunks semantically using the `VECTOR_SEARCH` function\n",
+        "In this query you:\n",
+        "* **Retrieve** the closest chunks semantically using the `VECTOR_SEARCH` function (this is what was done in the prior query)\n",
         "* **Augment** the Gemini LLM with this knowledge\n",
         "* **Generate** a succinct answer using the `ML.GENERATE_TEXT` function"
       ]
@@ -740,23 +685,20 @@
     {
       "cell_type": "code",
       "execution_count": null,
-      "metadata": {
-        "id": "7d9cc5d2e9d3"
-      },
+      "metadata": {},
       "outputs": [],
       "source": [
         "%%bigquery --project $PROJECT_ID\n",
         "\n",
         "SELECT\n",
         "  ml_generate_text_llm_result AS generated,\n",
-        "  prompt\n",
+        "  -- prompt -- Commented out, but please feel free to uncomment if you would like to see the full context passed to the Gemini model\n",
         "FROM\n",
-        "  ML.GENERATE_TEXT( MODEL `docai_demo.gemini`,\n",
+        "  ML.GENERATE_TEXT( MODEL `docai_demo.gemini_flash`,\n",
         "    (\n",
         "    SELECT\n",
-        "    CONCAT( 'What is yearly revenue for google in the last three years? Use the context and mention the reference file used in the answer: ',\n",
-        "    STRING_AGG(FORMAT(\"context: %s and reference: %s\", base.content, base.uri), ',\n",
-        "')) AS prompt,\n",
+        "    CONCAT( 'What is yearly revenue for Alphabet in the last three years? Use the context and mention the reference file used in the answer: ',\n",
+        "    STRING_AGG(FORMAT(\"context: %s and reference: %s\", base.content, base.uri), ',\\n')) AS prompt,\n",
         "    FROM\n",
         "      VECTOR_SEARCH( TABLE \n",
         "        `docai_demo.embeddings`,\n",
@@ -769,7 +711,7 @@
         "          ML.GENERATE_EMBEDDING( MODEL `docai_demo.embedding_model`,\n",
         "            (\n",
         "            SELECT\n",
-        "              'revenue' AS content\n",
+        "              'Alphabets revenue' AS content\n",
         "            )\n",
         "          ) \n",
         "        ),\n",
@@ -777,7 +719,7 @@
         "        OPTIONS => '{\"fraction_lists_to_search\": 0.01}') \n",
         "      ),\n",
         "      STRUCT(512 AS max_output_tokens, TRUE AS flatten_json_output)\n",
-        "  );"
+        "  );\n"
       ]
     },
     {
@@ -796,39 +738,48 @@
     {
       "cell_type": "code",
       "execution_count": null,
-      "metadata": {
-        "id": "f453d3db1e88"
-      },
+      "metadata": {},
       "outputs": [],
       "source": [
         "#\n",
         "# !bq rm -r -f $PROJECT_ID:docai_demo\n",
         "# !bq rm --connection --project_id=$PROJECT_ID --location=us demo_conn\n",
+        "# !gsutil rm -r gs://{bucket_name}\n",
         "#"
       ]
     },
     {
       "cell_type": "markdown",
-      "metadata": {
-        "id": "b6883667cac8"
-      },
+      "metadata": {},
       "source": [
         "# Wrap up\n",
         "\n",
-        "In this you have seen an example of how to integrate BQML with Vertex AI LLMs, and given examples of how the `ML.GENERATE_TEXT` function can be applied directly to multimodal data stored in BigQuery, as well as how to generate embeddings with `ML.GENERATE_EMBEDDING`.\n",
-        "\n",
-        "Check out our BigQuery ML documentation on [generating text](https://cloud.google.com/bigquery/docs/generate-text) and [generating embeddings](https://cloud.google.com/bigquery/docs/generate-text-embedding) to learn more about generative AI in BigQuery."
+        "This notebook demonstrates an example of how to achieve a basic end-to-end retrieval-augmented gneration pipeline using BigQuery. It integrates BigQuery ML functions like `ML.PROCESS_DOCUMENT` to call Documenet AI and parse PDFs, `ML.GENERATE_EMBEDDING` to generate embeddings on text chunks and input queries, and `ML.GENERATE_TEXT` to provide a concise answer. It also uses the `VECTOR_SEARCH` function to identify similar text (using embeddings) in BigQuery using familiar SQL syntax.\n",
+        "\n",
+        "To continue learn more, check out our documentation on [BigQuery ML](https://cloud.google.com/bigquery/docs/bqml-introduction) and [BigQuery Vector Search](https://cloud.google.com/bigquery/docs/vector-search)."
       ]
     }
   ],
   "metadata": {
     "colab": {
-      "name": "rag_with_bigquery.ipynb",
+      "name": "notebook_template.ipynb",
       "toc_visible": true
     },
     "kernelspec": {
       "display_name": "Python 3",
       "name": "python3"
+    },
+    "language_info": {
+      "codemirror_mode": {
+        "name": "ipython",
+        "version": 3
+      },
+      "file_extension": ".py",
+      "mimetype": "text/x-python",
+      "name": "python",
+      "nbconvert_exporter": "python",
+      "pygments_lexer": "ipython3",
+      "version": "3.9.6"
     }
   },
   "nbformat": 4,
