--- conflicted
+++ resolved
@@ -1,5 +1,4 @@
 {
-<<<<<<< HEAD
   "cells": [
     {
       "cell_type": "code",
@@ -141,7 +140,6 @@
         "import sys\n",
         "\n",
         "if \"google.colab\" in sys.modules:\n",
-        "\n",
         "    import IPython\n",
         "\n",
         "    app = IPython.Application.instance()\n",
@@ -181,7 +179,6 @@
         "import sys\n",
         "\n",
         "if \"google.colab\" in sys.modules:\n",
-        "\n",
         "    from google.colab import auth\n",
         "\n",
         "    auth.authenticate_user()"
@@ -787,779 +784,4 @@
   },
   "nbformat": 4,
   "nbformat_minor": 0
-=======
- "cells": [
-  {
-   "cell_type": "code",
-   "execution_count": null,
-   "metadata": {
-    "id": "bCIMTPB1WoTq"
-   },
-   "outputs": [],
-   "source": [
-    "# Copyright 2024 Google LLC\n",
-    "#\n",
-    "# Licensed under the Apache License, Version 2.0 (the \"License\");\n",
-    "# you may not use this file except in compliance with the License.\n",
-    "# You may obtain a copy of the License at\n",
-    "#\n",
-    "#     https://www.apache.org/licenses/LICENSE-2.0\n",
-    "#\n",
-    "# Unless required by applicable law or agreed to in writing, software\n",
-    "# distributed under the License is distributed on an \"AS IS\" BASIS,\n",
-    "# WITHOUT WARRANTIES OR CONDITIONS OF ANY KIND, either express or implied.\n",
-    "# See the License for the specific language governing permissions and\n",
-    "# limitations under the License."
-   ]
-  },
-  {
-   "cell_type": "markdown",
-   "metadata": {
-    "id": "pPmcMNgZpo9V"
-   },
-   "source": [
-    "# Analyze a codebase with the Vertex AI Gemini 1.5 Pro\n",
-    "\n",
-    "\n",
-    "<table align=\"left\">\n",
-    "  <td style=\"text-align: center\">\n",
-    "    <a href=\"https://colab.research.google.com/github/GoogleCloudPlatform/generative-ai/blob/main/gemini/use-cases/code/analyze_codebase_with_gemini_1_5_pro.ipynb\">\n",
-    "      <img src=\"https://cloud.google.com/ml-engine/images/colab-logo-32px.png\" alt=\"Google Colaboratory logo\"><br> Open in Colab\n",
-    "    </a>\n",
-    "  </td>\n",
-    "  <td style=\"text-align: center\">\n",
-    "    <a href=\"https://console.cloud.google.com/vertex-ai/colab/import/https:%2F%2Fraw.githubusercontent.com%2FGoogleCloudPlatform%2Fgenerative-ai%2Fmain%2Fgemini%2Fuse-cases%2Fcode%2Fanalyze_codebase_with_gemini_1_5_pro.ipynb\">\n",
-    "      <img width=\"32px\" src=\"https://lh3.googleusercontent.com/JmcxdQi-qOpctIvWKgPtrzZdJJK-J3sWE1RsfjZNwshCFgE_9fULcNpuXYTilIR2hjwN\" alt=\"Google Cloud Colab Enterprise logo\"><br> Open in Colab Enterprise\n",
-    "    </a>\n",
-    "  </td>    \n",
-    "  <td style=\"text-align: center\">\n",
-    "    <a href=\"https://console.cloud.google.com/vertex-ai/workbench/deploy-notebook?download_url=https://raw.githubusercontent.com/GoogleCloudPlatform/generative-ai/main/gemini/use-cases/code/analyze_codebase_with_gemini_1_5_pro.ipynb\">\n",
-    "      <img src=\"https://lh3.googleusercontent.com/UiNooY4LUgW_oTvpsNhPpQzsstV5W8F7rYgxgGBD85cWJoLmrOzhVs_ksK_vgx40SHs7jCqkTkCk=e14-rj-sc0xffffff-h130-w32\" alt=\"Vertex AI logo\"><br> Open in Workbench\n",
-    "    </a>\n",
-    "  </td>\n",
-    "  <td style=\"text-align: center\">\n",
-    "    <a href=\"https://github.com/GoogleCloudPlatform/generative-ai/blob/main/gemini/use-cases/code/analyze_codebase_with_gemini_1_5_pro.ipynb\">\n",
-    "      <img src=\"https://cloud.google.com/ml-engine/images/github-logo-32px.png\" alt=\"GitHub logo\"><br> View on GitHub\n",
-    "    </a>\n",
-    "  </td>\n",
-    "</table>\n"
-   ]
-  },
-  {
-   "cell_type": "markdown",
-   "metadata": {
-    "id": "1EExYZvij2ve"
-   },
-   "source": [
-    "| | |\n",
-    "|-|-|\n",
-    "|Author(s) | [Eric Dong](https://github.com/gericdong)|"
-   ]
-  },
-  {
-   "cell_type": "markdown",
-   "metadata": {
-    "id": "7yVV6txOmNMn"
-   },
-   "source": [
-    "## Overview\n",
-    "\n",
-    "Gemini 1.5 Pro introduces a breakthrough long context window of up to 1 million tokens that can help seamlessly analyze, classify and summarize large amounts of content within a given prompt. With its long-context reasoning, Gemini 1.5 Pro can analyze an entire codebase for deeper insights.\n",
-    "\n",
-    "In this tutorial, you learn how to analyze an entire codebase with Gemini 1.5 Pro and prompt the model to:\n",
-    "\n",
-    "- **Analyze**: Summarize codebases effortlessly.\n",
-    "- **Guide**: Generate clear developer getting-started documentation.\n",
-    "- **Debug**: Uncover critical bugs and provide fixes.\n",
-    "- **Enhance**: Implement new features and improve reliability and security.\n"
-   ]
-  },
-  {
-   "cell_type": "markdown",
-   "metadata": {
-    "id": "hdMGtr18rFdL"
-   },
-   "source": [
-    "## Getting Started"
-   ]
-  },
-  {
-   "cell_type": "markdown",
-   "metadata": {
-    "id": "No17Cw5hgx12"
-   },
-   "source": [
-    "### Install Vertex AI SDK for Python\n"
-   ]
-  },
-  {
-   "cell_type": "code",
-   "execution_count": null,
-   "metadata": {
-    "id": "tFy3H3aPgx12"
-   },
-   "outputs": [],
-   "source": [
-    "! pip3 install --upgrade --user --quiet google-cloud-aiplatform \\\n",
-    "                                        gitpython \\\n",
-    "                                        magika"
-   ]
-  },
-  {
-   "cell_type": "markdown",
-   "metadata": {
-    "id": "R5Xep4W9lq-Z"
-   },
-   "source": [
-    "### Restart runtime (Colab only)\n",
-    "\n",
-    "To use the newly installed packages in this Jupyter runtime, you must restart the runtime. You can do this by running the cell below, which restarts the current kernel.\n",
-    "\n",
-    "The restart might take a minute or longer. After it's restarted, continue to the next step."
-   ]
-  },
-  {
-   "cell_type": "code",
-   "execution_count": null,
-   "metadata": {
-    "id": "XRvKdaPDTznN"
-   },
-   "outputs": [],
-   "source": [
-    "import sys\n",
-    "\n",
-    "if \"google.colab\" in sys.modules:\n",
-    "    import IPython\n",
-    "\n",
-    "    app = IPython.Application.instance()\n",
-    "    app.kernel.do_shutdown(True)"
-   ]
-  },
-  {
-   "cell_type": "markdown",
-   "metadata": {
-    "id": "SbmM4z7FOBpM"
-   },
-   "source": [
-    "<div class=\"alert alert-block alert-warning\">\n",
-    "<b>⚠️ The kernel is going to restart. Please wait until it is finished before continuing to the next step. ⚠️</b>\n",
-    "</div>\n"
-   ]
-  },
-  {
-   "cell_type": "markdown",
-   "metadata": {
-    "id": "dmWOrTJ3gx13"
-   },
-   "source": [
-    "### Authenticate your notebook environment (Colab only)\n",
-    "\n",
-    "If you are running this notebook on Google Colab, run the following cell to authenticate your environment.\n"
-   ]
-  },
-  {
-   "cell_type": "code",
-   "execution_count": null,
-   "metadata": {
-    "id": "NyKGtVQjgx13"
-   },
-   "outputs": [],
-   "source": [
-    "import sys\n",
-    "\n",
-    "if \"google.colab\" in sys.modules:\n",
-    "    from google.colab import auth\n",
-    "\n",
-    "    auth.authenticate_user()"
-   ]
-  },
-  {
-   "cell_type": "markdown",
-   "metadata": {
-    "id": "DF4l8DTdWgPY"
-   },
-   "source": [
-    "### Set Google Cloud project information and initialize Vertex AI SDK\n",
-    "\n",
-    "To get started using Vertex AI, you must have an existing Google Cloud project and [enable the Vertex AI API](https://console.cloud.google.com/flows/enableapi?apiid=aiplatform.googleapis.com).\n",
-    "\n",
-    "Learn more about [setting up a project and a development environment](https://cloud.google.com/vertex-ai/docs/start/cloud-environment)."
-   ]
-  },
-  {
-   "cell_type": "code",
-   "execution_count": null,
-   "metadata": {
-    "id": "Nqwi-5ufWp_B"
-   },
-   "outputs": [],
-   "source": [
-    "PROJECT_ID = \"[your-project-id]\"  # @param {type:\"string\"}\n",
-    "LOCATION = \"us-central1\"  # @param {type:\"string\"}\n",
-    "\n",
-    "import vertexai\n",
-    "\n",
-    "vertexai.init(project=PROJECT_ID, location=LOCATION)"
-   ]
-  },
-  {
-   "cell_type": "markdown",
-   "metadata": {
-    "id": "vbozY-XKee95"
-   },
-   "source": [
-    "### Import libraries"
-   ]
-  },
-  {
-   "cell_type": "code",
-   "execution_count": null,
-   "metadata": {
-    "id": "NSCFmvOWBas9"
-   },
-   "outputs": [],
-   "source": [
-    "import IPython.display\n",
-    "from IPython.core.interactiveshell import InteractiveShell\n",
-    "\n",
-    "InteractiveShell.ast_node_interactivity = \"all\"\n",
-    "\n",
-    "from vertexai.generative_models import GenerativeModel"
-   ]
-  },
-  {
-   "cell_type": "markdown",
-   "metadata": {
-    "id": "WNoOTMp2fe33"
-   },
-   "source": [
-    "## Cloning a codebase\n",
-    "\n",
-    "You use repo [Online Boutique](https://github.com/GoogleCloudPlatform/microservices-demo) as an example in this notebook. Online Boutique is a cloud-first microservices demo application. The application is a web-based e-commerce app where users can browse items, add them to the cart, and purchase them. This application consists of 11 microservices across multiple languages."
-   ]
-  },
-  {
-   "cell_type": "code",
-   "execution_count": null,
-   "metadata": {
-    "id": "GlDOs49qgStM"
-   },
-   "outputs": [],
-   "source": [
-    "# The GitHub repository URL\n",
-    "repo_url = \"https://github.com/GoogleCloudPlatform/microservices-demo\"  # @param {type:\"string\"}\n",
-    "\n",
-    "# The location to clone the repo\n",
-    "repo_dir = \"./repo\""
-   ]
-  },
-  {
-   "cell_type": "markdown",
-   "metadata": {
-    "id": "PAm1ly9pfIEX"
-   },
-   "source": [
-    "#### Define helper functions for processing Github repository"
-   ]
-  },
-  {
-   "cell_type": "code",
-   "execution_count": null,
-   "metadata": {
-    "id": "stNia6UaHau2"
-   },
-   "outputs": [],
-   "source": [
-    "import os\n",
-    "import shutil\n",
-    "from pathlib import Path\n",
-    "\n",
-    "import git\n",
-    "import magika\n",
-    "\n",
-    "m = magika.Magika()\n",
-    "\n",
-    "\n",
-    "def clone_repo(repo_url, repo_dir):\n",
-    "    \"\"\"Clone a GitHub repository.\"\"\"\n",
-    "\n",
-    "    if os.path.exists(repo_dir):\n",
-    "        shutil.rmtree(repo_dir)\n",
-    "    os.makedirs(repo_dir)\n",
-    "    git.Repo.clone_from(repo_url, repo_dir)\n",
-    "\n",
-    "\n",
-    "def extract_code(repo_dir):\n",
-    "    \"\"\"Create an index, extract content of code/text files.\"\"\"\n",
-    "\n",
-    "    code_index = []\n",
-    "    code_text = \"\"\n",
-    "    for root, _, files in os.walk(repo_dir):\n",
-    "        for file in files:\n",
-    "            file_path = os.path.join(root, file)\n",
-    "            relative_path = os.path.relpath(file_path, repo_dir)\n",
-    "            code_index.append(relative_path)\n",
-    "\n",
-    "            file_type = m.identify_path(Path(file_path))\n",
-    "            if file_type.output.group in (\"text\", \"code\"):\n",
-    "                try:\n",
-    "                    with open(file_path, \"r\") as f:\n",
-    "                        code_text += f\"----- File: {relative_path} -----\\n\"\n",
-    "                        code_text += f.read()\n",
-    "                        code_text += \"\\n-------------------------\\n\"\n",
-    "                except Exception:\n",
-    "                    pass\n",
-    "\n",
-    "    return code_index, code_text"
-   ]
-  },
-  {
-   "cell_type": "markdown",
-   "metadata": {
-    "id": "m1UyVuQLuTKE"
-   },
-   "source": [
-    "#### Create an index and extract content of a codebase\n",
-    "\n",
-    "Clone the repo and create an index and extract content of code/text files."
-   ]
-  },
-  {
-   "cell_type": "code",
-   "execution_count": null,
-   "metadata": {
-    "id": "rqaYzmNQuTKQ"
-   },
-   "outputs": [],
-   "source": [
-    "clone_repo(repo_url, repo_dir)\n",
-    "\n",
-    "code_index, code_text = extract_code(repo_dir)"
-   ]
-  },
-  {
-   "cell_type": "markdown",
-   "metadata": {
-    "id": "JiVQB5SKekS0"
-   },
-   "source": [
-    "## Analyzing the codebase with Gemini 1.5 Pro\n",
-    "\n",
-    "With its long-context reasoning, Gemini 1.5 Pro can process the codebase and answer questions about the codebase."
-   ]
-  },
-  {
-   "cell_type": "markdown",
-   "metadata": {
-    "id": "BY1nfXrqRxVX"
-   },
-   "source": [
-    "#### Load the Gemini 1.5 Pro model\n",
-    "\n",
-    "Learn more about the [Gemini API models on Vertex AI](https://cloud.google.com/vertex-ai/generative-ai/docs/learn/models#gemini-models).\n"
-   ]
-  },
-  {
-   "cell_type": "code",
-   "execution_count": null,
-   "metadata": {
-    "id": "vB9gY3WruzK9"
-   },
-   "outputs": [],
-   "source": [
-    "MODEL_ID = \"gemini-1.5-pro-preview-0409\"  # @param {type:\"string\"}\n",
-    "\n",
-    "model = GenerativeModel(\n",
-    "    MODEL_ID,\n",
-    "    system_instruction=[\n",
-    "        \"You are a coding expert.\",\n",
-    "        \"Your mission is to answer all code related questions with given context and instructions.\",\n",
-    "    ],\n",
-    ")"
-   ]
-  },
-  {
-   "cell_type": "markdown",
-   "metadata": {
-    "id": "yedKsUEEvNyb"
-   },
-   "source": [
-    "#### Define a helper function to generate a prompt to a code related question"
-   ]
-  },
-  {
-   "cell_type": "code",
-   "execution_count": null,
-   "metadata": {
-    "id": "1DGzMhjCvCpj"
-   },
-   "outputs": [],
-   "source": [
-    "def get_code_prompt(question):\n",
-    "    \"\"\"Generates a prompt to a code related question.\"\"\"\n",
-    "\n",
-    "    prompt = f\"\"\"\n",
-    "    Questions: {question}\n",
-    "\n",
-    "    Context:\n",
-    "    - The entire codebase is provided below.\n",
-    "    - Here is an index of all of the files in the codebase:\n",
-    "      \\n\\n{code_index}\\n\\n.\n",
-    "    - Then each of the files is concatenated together. You will find all of the code you need:\n",
-    "      \\n\\n{code_text}\\n\\n\n",
-    "\n",
-    "    Answer:\n",
-    "  \"\"\"\n",
-    "\n",
-    "    return prompt"
-   ]
-  },
-  {
-   "cell_type": "markdown",
-   "metadata": {
-    "id": "g3OtaszvJt9L"
-   },
-   "source": [
-    "### 1. Summarizing the codebase\n",
-    "\n",
-    "\n",
-    "Generate a summary of the codebase."
-   ]
-  },
-  {
-   "cell_type": "code",
-   "execution_count": null,
-   "metadata": {
-    "id": "uMexx1Qtf1ML"
-   },
-   "outputs": [],
-   "source": [
-    "question = \"\"\"\n",
-    "  Give me a summary of this codebase, and tell me the top 3 things that I can learn from it.\n",
-    "\"\"\"\n",
-    "\n",
-    "prompt = get_code_prompt(question)\n",
-    "contents = [prompt]\n",
-    "\n",
-    "# Generate text using non-streaming method\n",
-    "response = model.generate_content(contents)\n",
-    "\n",
-    "# Print generated text and usage metadata\n",
-    "print(f\"\\nAnswer:\\n{response.text}\")\n",
-    "print(f'\\nUsage metadata:\\n{response.to_dict().get(\"usage_metadata\")}')\n",
-    "print(f\"\\nFinish reason:\\n{response.candidates[0].finish_reason}\")\n",
-    "print(f\"\\nSafety settings:\\n{response.candidates[0].safety_ratings}\")"
-   ]
-  },
-  {
-   "cell_type": "markdown",
-   "metadata": {
-    "id": "aCshJHPCYoxI"
-   },
-   "source": [
-    "### 2. Creating a developer getting started guide\n",
-    "\n",
-    "Generate a getting started guide for developers. This sample uses the streaming option to generate the content."
-   ]
-  },
-  {
-   "cell_type": "code",
-   "execution_count": null,
-   "metadata": {
-    "id": "e6Kns7vCYm1P"
-   },
-   "outputs": [],
-   "source": [
-    "question = \"\"\"\n",
-    "  Provide a getting started guide to onboard new developers to the codebase.\n",
-    "\"\"\"\n",
-    "\n",
-    "prompt = get_code_prompt(question)\n",
-    "contents = [prompt]\n",
-    "\n",
-    "responses = model.generate_content(contents, stream=True)\n",
-    "for response in responses:\n",
-    "    IPython.display.Markdown(response.text)"
-   ]
-  },
-  {
-   "cell_type": "markdown",
-   "metadata": {
-    "id": "hXurINu-jelb"
-   },
-   "source": [
-    "### 3. Finding bugs\n",
-    "\n",
-    "Find the top 3 most severe issues in the codebase."
-   ]
-  },
-  {
-   "cell_type": "code",
-   "execution_count": null,
-   "metadata": {
-    "id": "fy3AWPRgNhu_"
-   },
-   "outputs": [],
-   "source": [
-    "question = \"\"\"\n",
-    "  Find the top 3 most severe issues in the codebase.\n",
-    "\"\"\"\n",
-    "\n",
-    "prompt = get_code_prompt(question)\n",
-    "contents = [prompt]\n",
-    "\n",
-    "responses = model.generate_content(contents, stream=True)\n",
-    "for response in responses:\n",
-    "    IPython.display.Markdown(response.text)"
-   ]
-  },
-  {
-   "cell_type": "markdown",
-   "metadata": {
-    "id": "HCilrR6FjmfB"
-   },
-   "source": [
-    "### 4. Fixing bug\n",
-    "\n",
-    "Find the most severe issue in the codebase that can be fixed and provide a code fix for it.\n"
-   ]
-  },
-  {
-   "cell_type": "code",
-   "execution_count": null,
-   "metadata": {
-    "id": "dwjDh0xGKE2r"
-   },
-   "outputs": [],
-   "source": [
-    "question = \"\"\"\n",
-    "  Find the most severe bug in the codebase that you can provide a code fix for.\n",
-    "\"\"\"\n",
-    "\n",
-    "prompt = get_code_prompt(question)\n",
-    "contents = [prompt]\n",
-    "\n",
-    "responses = model.generate_content(contents, stream=True)\n",
-    "for response in responses:\n",
-    "    IPython.display.Markdown(response.text)"
-   ]
-  },
-  {
-   "cell_type": "markdown",
-   "metadata": {
-    "id": "c1FVAGGMjvqZ"
-   },
-   "source": [
-    "### 5. Implementing a feature request\n",
-    "\n",
-    "Generate code to implement a feature request.\n"
-   ]
-  },
-  {
-   "cell_type": "code",
-   "execution_count": null,
-   "metadata": {
-    "id": "s4wwEg3cKW_M"
-   },
-   "outputs": [],
-   "source": [
-    "question = \"\"\"\n",
-    "  Implement this feature request: https://github.com/GoogleCloudPlatform/microservices-demo/issues/2205\n",
-    "\"\"\"\n",
-    "\n",
-    "prompt = get_code_prompt(question)\n",
-    "contents = [prompt]\n",
-    "\n",
-    "responses = model.generate_content(contents, stream=True)\n",
-    "for response in responses:\n",
-    "    IPython.display.Markdown(response.text)"
-   ]
-  },
-  {
-   "cell_type": "markdown",
-   "metadata": {
-    "id": "TOk_Qe35b_cJ"
-   },
-   "source": [
-    "### 6. Creating a troubleshooting guide\n",
-    "\n",
-    "Create a troubleshooting guide to help resolve common issues."
-   ]
-  },
-  {
-   "cell_type": "code",
-   "execution_count": null,
-   "metadata": {
-    "id": "DKn85LS-v0iw"
-   },
-   "outputs": [],
-   "source": [
-    "question = \"\"\"\n",
-    "    Provide a troubleshooting guide to help resolve common issues.\n",
-    "\"\"\"\n",
-    "\n",
-    "prompt = get_code_prompt(question)\n",
-    "contents = [prompt]\n",
-    "\n",
-    "responses = model.generate_content(contents, stream=True)\n",
-    "for response in responses:\n",
-    "    IPython.display.Markdown(response.text)"
-   ]
-  },
-  {
-   "cell_type": "markdown",
-   "metadata": {
-    "id": "h23z0sTsj5pL"
-   },
-   "source": [
-    "### 7. Making the app more reliable\n",
-    "\n",
-    "Recommend best practices to make the application more reliable.\n"
-   ]
-  },
-  {
-   "cell_type": "code",
-   "execution_count": null,
-   "metadata": {
-    "id": "yOBSulTPLUAo"
-   },
-   "outputs": [],
-   "source": [
-    "question = \"\"\"\n",
-    "  How can I make this application more reliable? Consider best practices from https://www.r9y.dev/\n",
-    "\"\"\"\n",
-    "\n",
-    "prompt = get_code_prompt(question)\n",
-    "contents = [prompt]\n",
-    "\n",
-    "responses = model.generate_content(contents, stream=True)\n",
-    "for response in responses:\n",
-    "    IPython.display.Markdown(response.text)"
-   ]
-  },
-  {
-   "cell_type": "markdown",
-   "metadata": {
-    "id": "uf1jNDpJj8u0"
-   },
-   "source": [
-    "### 8. Making the app more secure\n",
-    "\n",
-    "Recommend best practices to make the application more secure."
-   ]
-  },
-  {
-   "cell_type": "code",
-   "execution_count": null,
-   "metadata": {
-    "id": "Hy_mCyFVLlXU"
-   },
-   "outputs": [],
-   "source": [
-    "question = \"\"\"\n",
-    "  How can you secure the application?\n",
-    "\"\"\"\n",
-    "\n",
-    "prompt = get_code_prompt(question)\n",
-    "contents = [prompt]\n",
-    "\n",
-    "responses = model.generate_content(contents, stream=True)\n",
-    "for response in responses:\n",
-    "    IPython.display.Markdown(response.text)"
-   ]
-  },
-  {
-   "cell_type": "markdown",
-   "metadata": {
-    "id": "GFfwMOb6kYfw"
-   },
-   "source": [
-    "### 9. Learning the codebase\n",
-    "\n",
-    "Create a quiz about the concepts used in the codebase."
-   ]
-  },
-  {
-   "cell_type": "code",
-   "execution_count": null,
-   "metadata": {
-    "id": "l7jQIUwsNRH4"
-   },
-   "outputs": [],
-   "source": [
-    "question = \"\"\"\n",
-    "  Create a quiz about the concepts used in my codebase to help me solidify my understanding.\n",
-    "\"\"\"\n",
-    "\n",
-    "prompt = get_code_prompt(question)\n",
-    "contents = [prompt]\n",
-    "\n",
-    "responses = model.generate_content(contents, stream=True)\n",
-    "for response in responses:\n",
-    "    IPython.display.Markdown(response.text)"
-   ]
-  },
-  {
-   "cell_type": "markdown",
-   "metadata": {
-    "id": "Rjo1UrZwGLan"
-   },
-   "source": [
-    "### 10. Creating a quickstart tutorial\n",
-    "\n",
-    "Create an end-to-end quickstart tutorial for a specific component.\n"
-   ]
-  },
-  {
-   "cell_type": "code",
-   "execution_count": null,
-   "metadata": {
-    "id": "FRwmRyDDFRMB"
-   },
-   "outputs": [],
-   "source": [
-    "question = \"\"\"\n",
-    "  Please write an end-to-end quickstart tutorial that introduces AlloyDB,\n",
-    "  shows how to configure it with the CartService,\n",
-    "  and highlights key capabilities of AlloyDB in context of the Online Boutique application.\n",
-    "\"\"\"\n",
-    "\n",
-    "prompt = get_code_prompt(question)\n",
-    "contents = [prompt]\n",
-    "\n",
-    "responses = model.generate_content(contents, stream=True)\n",
-    "for response in responses:\n",
-    "    IPython.display.Markdown(response.text)"
-   ]
-  },
-  {
-   "cell_type": "markdown",
-   "metadata": {
-    "id": "7kUeIBfGyoX7"
-   },
-   "source": [
-    "## Conclusion\n",
-    "\n",
-    "In this tutorial, you've learned how to use the Gemini 1.5 Pro to analyze a codebase and prompt the model to:\n",
-    "\n",
-    "- summarize codebases effortlessly.\n",
-    "- generate clear developer getting-started documentation.\n",
-    "- uncover critical bugs and provide fixes.\n",
-    "- implement new features and improve reliability and security."
-   ]
-  }
- ],
- "metadata": {
-  "colab": {
-   "name": "analyze_codebase_with_gemini_1_5_pro.ipynb",
-   "toc_visible": true
-  },
-  "kernelspec": {
-   "display_name": "Python 3",
-   "name": "python3"
-  }
- },
- "nbformat": 4,
- "nbformat_minor": 0
->>>>>>> 7e385d2d
 }