{
 "cells": [
  {
   "cell_type": "code",
   "execution_count": null,
   "metadata": {
    "id": "ijGzTHJJUCPY"
   },
   "outputs": [],
   "source": [
    "# Copyright 2024 Google LLC\n",
    "#\n",
    "# Licensed under the Apache License, Version 2.0 (the \"License\");\n",
    "# you may not use this file except in compliance with the License.\n",
    "# You may obtain a copy of the License at\n",
    "#\n",
    "#     https://www.apache.org/licenses/LICENSE-2.0\n",
    "#\n",
    "# Unless required by applicable law or agreed to in writing, software\n",
    "# distributed under the License is distributed on an \"AS IS\" BASIS,\n",
    "# WITHOUT WARRANTIES OR CONDITIONS OF ANY KIND, either express or implied.\n",
    "# See the License for the specific language governing permissions and\n",
    "# limitations under the License."
   ]
  },
  {
   "cell_type": "markdown",
   "metadata": {
    "id": "VEqbX8OhE8y9"
   },
   "source": [
    "# Sheet Music Analysis with Gemini\n",
    "\n",
    "<table align=\"left\">\n",
    "  <td style=\"text-align: center\">\n",
    "    <a href=\"https://colab.research.google.com/github/GoogleCloudPlatform/generative-ai/blob/main/gemini/use-cases/document-processing/sheet_music.ipynb\">\n",
    "      <img src=\"https://cloud.google.com/ml-engine/images/colab-logo-32px.png\" alt=\"Google Colaboratory logo\"><br> Run in Colab\n",
    "    </a>\n",
    "  </td>\n",
    "  <td style=\"text-align: center\">\n",
    "    <a href=\"https://console.cloud.google.com/vertex-ai/colab/import/https:%2F%2Fraw.githubusercontent.com%2FGoogleCloudPlatform%2Fgenerative-ai%2Fmain%2Fgemini%2Fuse-cases%2Fdocument-processing%2Fsheet_music.ipynb\">\n",
    "      <img width=\"32px\" src=\"https://lh3.googleusercontent.com/JmcxdQi-qOpctIvWKgPtrzZdJJK-J3sWE1RsfjZNwshCFgE_9fULcNpuXYTilIR2hjwN\" alt=\"Google Cloud Colab Enterprise logo\"><br> Run in Colab Enterprise\n",
    "    </a>\n",
    "  </td>       \n",
    "  <td style=\"text-align: center\">\n",
    "    <a href=\"https://github.com/GoogleCloudPlatform/generative-ai/blob/main/gemini/use-cases/document-processing/sheet_music.ipynb\">\n",
    "      <img src=\"https://cloud.google.com/ml-engine/images/github-logo-32px.png\" alt=\"GitHub logo\"><br> View on GitHub\n",
    "    </a>\n",
    "  </td>\n",
    "  <td style=\"text-align: center\">\n",
    "    <a href=\"https://console.cloud.google.com/vertex-ai/workbench/deploy-notebook?download_url=https://raw.githubusercontent.com/GoogleCloudPlatform/generative-ai/main/gemini/use-cases/document-processing/sheet_music.ipynb\">\n",
    "      <img src=\"https://lh3.googleusercontent.com/UiNooY4LUgW_oTvpsNhPpQzsstV5W8F7rYgxgGBD85cWJoLmrOzhVs_ksK_vgx40SHs7jCqkTkCk=e14-rj-sc0xffffff-h130-w32\" alt=\"Vertex AI logo\"><br> Open in Vertex AI Workbench\n",
    "    </a>\n",
    "  </td>\n",
    "</table>\n"
   ]
  },
  {
   "cell_type": "markdown",
   "metadata": {},
   "source": [
    "| | |\n",
    "|-|-|\n",
    "|Author(s) | [Holt Skinner](https://github.com/holtskinner) |"
   ]
  },
  {
   "cell_type": "markdown",
   "metadata": {
    "id": "CkHPv2myT2cx"
   },
   "source": [
    "## Overview\n",
    "\n",
    "[Sheet Music](https://en.wikipedia.org/wiki/Sheet_music) is the primary form of music notation used by composers and performers across the world. These pages contain information about the lyrics, pitches, rhythms, composer, text author, composition date, among others.\n",
    "\n",
    "This notebook illustrates using Gemini to extract this metadata from sheet music PDFs.\n",
    "\n",
    "These prompts and documents were demonstrated in the [Google Cloud Next 2024 session \"What's next with Gemini: Driving business impact with multimodal use cases\"](https://www.youtube.com/watch?v=DqH1R9Pk5RI).\n"
   ]
  },
  {
   "cell_type": "markdown",
   "metadata": {
    "id": "r11Gu7qNgx1p"
   },
   "source": [
    "## Getting Started\n"
   ]
  },
  {
   "cell_type": "markdown",
   "metadata": {
    "id": "No17Cw5hgx12"
   },
   "source": [
    "### Install Vertex AI SDK for Python"
   ]
  },
  {
   "cell_type": "code",
   "execution_count": null,
   "metadata": {
    "id": "tFy3H3aPgx12",
    "tags": []
   },
   "outputs": [],
   "source": [
    "%pip install --upgrade --user -q google-cloud-aiplatform PyPDF2"
   ]
  },
  {
   "cell_type": "markdown",
   "metadata": {
    "id": "R5Xep4W9lq-Z"
   },
   "source": [
    "### Restart current runtime\n",
    "\n",
    "To use the newly installed packages in this Jupyter runtime, you must restart the runtime. You can do this by running the cell below, which will restart the current kernel."
   ]
  },
  {
   "cell_type": "code",
   "execution_count": null,
   "metadata": {
    "colab": {
     "base_uri": "https://localhost:8080/"
    },
    "id": "XRvKdaPDTznN",
    "outputId": "154a71b5-f302-4f53-ed2f-b3e5fef9195b",
    "tags": []
   },
   "outputs": [],
   "source": [
    "# Restart kernel after installs so that your environment can access the new packages\n",
    "import IPython\n",
    "\n",
    "app = IPython.Application.instance()\n",
    "app.kernel.do_shutdown(True)"
   ]
  },
  {
   "cell_type": "markdown",
   "metadata": {
    "id": "SbmM4z7FOBpM"
   },
   "source": [
    "<div class=\"alert alert-block alert-warning\">\n",
    "<b>⚠️ The kernel is going to restart. Please wait until it is finished before continuing to the next step. ⚠️</b>\n",
    "</div>\n",
    "\n"
   ]
  },
  {
   "cell_type": "markdown",
   "metadata": {
    "id": "dmWOrTJ3gx13"
   },
   "source": [
    "### Authenticate your notebook environment (Colab only)\n",
    "\n",
    "If you are running this notebook on Google Colab, run the following cell to authenticate your environment. This step is not required if you are using [Vertex AI Workbench](https://cloud.google.com/vertex-ai-workbench).\n"
   ]
  },
  {
   "cell_type": "code",
   "execution_count": null,
   "metadata": {
    "id": "NyKGtVQjgx13",
    "tags": []
   },
   "outputs": [],
   "source": [
    "import sys\n",
    "\n",
    "# Additional authentication is required for Google Colab\n",
    "if \"google.colab\" in sys.modules:\n",
    "    # Authenticate user to Google Cloud\n",
    "    from google.colab import auth\n",
    "\n",
    "    auth.authenticate_user()"
   ]
  },
  {
   "cell_type": "markdown",
   "metadata": {
    "id": "DF4l8DTdWgPY"
   },
   "source": [
    "### Set Google Cloud project information and initialize Vertex AI SDK\n",
    "\n",
    "To get started using Vertex AI, you must have an existing Google Cloud project and [enable the Vertex AI API](https://console.cloud.google.com/flows/enableapi?apiid=aiplatform.googleapis.com).\n",
    "\n",
    "Learn more about [setting up a project and a development environment](https://cloud.google.com/vertex-ai/docs/start/cloud-environment)."
   ]
  },
  {
   "cell_type": "code",
   "execution_count": 2,
   "metadata": {
    "id": "Nqwi-5ufWp_B",
    "tags": []
   },
   "outputs": [],
   "source": [
    "# Define project information\n",
    "PROJECT_ID = \"YOUR_PROJECT_ID\"  # @param {type:\"string\"}\n",
    "LOCATION = \"us-central1\"  # @param {type:\"string\"}\n",
    "\n",
    "# Initialize Vertex AI\n",
    "import vertexai\n",
    "\n",
    "vertexai.init(project=PROJECT_ID, location=LOCATION)"
   ]
  },
  {
   "cell_type": "markdown",
   "metadata": {
    "id": "jXHfaVS66_01"
   },
   "source": [
    "### Import libraries\n"
   ]
  },
  {
   "cell_type": "code",
   "execution_count": 4,
   "metadata": {
    "id": "lslYAvw37JGQ",
    "tags": []
   },
   "outputs": [],
   "source": [
    "import json\n",
    "\n",
    "from IPython.display import Markdown, display\n",
    "\n",
    "from vertexai.generative_models import (\n",
    "    GenerationConfig,\n",
    "    GenerativeModel,\n",
    "    HarmCategory,\n",
    "    HarmBlockThreshold,\n",
    "    Part,\n",
    ")\n",
    "\n",
    "import PyPDF2"
   ]
  },
  {
   "cell_type": "markdown",
   "metadata": {
    "id": "FTMywdzUORIA"
   },
   "source": [
    "### Load the Gemini 1.5 Flash model\n",
    "\n",
    "Gemini 1.5 Flash (`gemini-1.5-flash-001`) is a multimodal model that supports multimodal prompts. You can include text, image(s), PDFs, audio, and video in your prompt requests and get text or code responses."
   ]
  },
  {
   "cell_type": "code",
   "execution_count": 13,
   "metadata": {
    "id": "lRyTw2iPhEXG",
    "tags": []
   },
   "outputs": [],
   "source": [
    "generation_config = GenerationConfig(temperature=1.0, max_output_tokens=8192)\n",
    "safety_settings = {\n",
    "    HarmCategory.HARM_CATEGORY_DANGEROUS_CONTENT: HarmBlockThreshold.BLOCK_ONLY_HIGH\n",
    "}\n",
    "model = GenerativeModel(\n",
    "    model_name=\"gemini-1.5-flash-001\",\n",
    "    system_instruction=\"You are an expert in musicology and music history.\",\n",
    "    generation_config=generation_config,\n",
    "    safety_settings=safety_settings,\n",
    ")"
   ]
  },
  {
   "cell_type": "markdown",
   "metadata": {
    "id": "Wy75sLb-yjNn"
   },
   "source": [
    "## Extract Structured Metadata from Sheet Music PDF\n",
    "\n",
    "For this example, we will be using the popular classical music book [24 Italian Songs and Arias of the 17th and 18th Centuries](https://imslp.org/wiki/24_Italian_Songs_and_Arias_of_the_17th_and_18th_Centuries_(Various)), and extracting metadata about each song in the book."
   ]
  },
  {
   "cell_type": "code",
   "execution_count": 14,
   "metadata": {},
   "outputs": [
    {
     "data": {
      "text/markdown": [
       "## **Twenty-Four Italian Songs and Arias of the Seventeenth and Eighteenth Centuries**\n",
       "\n",
       "**1. Per la gloria d'adorarvi**\n",
       "* **Title:** Per la gloria d'adorarvi (For the love my heart doth prize) \n",
       "* **Composer:** Giovanni Battista Bononcini (1670-1750)\n",
       "* **Tempo Marking:** Andante, d=80\n",
       "* **Composition Year:** c. 1715\n",
       "* **Description:** An aria from the opera \"Griselda,\" the piece expresses the speaker's longing and heartbreak, contrasting the idea of love with the pain it brings.\n",
       "\n",
       "**2. Amarilli, mia bella**\n",
       "* **Title:** Amarilli, mia bella (Amarilli, my fair one)\n",
       "* **Composer:** Giulio Caccini (1545-1618)\n",
       "* **Tempo Marking:** Moderato affettuoso, d=66\n",
       "* **Composition Year:** c. 1600\n",
       "* **Description:** This piece is a madrigal that expresses a passionate and heartfelt love for the beloved Amarilli, the melody is characterized by smooth and flowing lines, often accompanied by a gentle harmonic progression. \n",
       "\n",
       "**3. Alma del core**\n",
       "* **Title:** Alma del core (Fairest adored) \n",
       "* **Composer:** Antonio Caldara (1670-1736)\n",
       "* **Tempo Marking:** Tempo di Minuetto\n",
       "* **Composition Year:** c. 1700 \n",
       "* **Description:** An aria, the piece describes the speaker's deep admiration for the beloved, showcasing a lyrical melody and a clear harmonic structure.\n",
       "\n",
       "**4. Come raggio di sol**\n",
       "* **Title:** Come raggio di sol (As on the swelling wave) \n",
       "* **Composer:** Antonio Caldara (1670-1736)\n",
       "* **Tempo Marking:** Sostenuto, d=56\n",
       "* **Composition Year:** c. 1700\n",
       "* **Description:** A flowing aria in which the speaker compares the beloved's beauty to the gentle, uplifting movement of waves. \n",
       "\n",
       "**5. Sebben, crudele**\n",
       "* **Title:** Sebben, crudele (Th' not deserving)\n",
       "* **Composer:** Antonio Caldara (1670-1736)\n",
       "* **Tempo Marking:** Allegretto grazioso, d=54\n",
       "* **Composition Year:** c. 1700\n",
       "* **Description:** A canzonetta that expresses a sorrowful plea to a cruel love, with a more dramatic and passionate melody.\n",
       "\n",
       "**6. Vittoria, mio core!**\n",
       "* **Title:** Vittoria, mio core! (Victorious my heart is!)\n",
       "* **Composer:** Giacomo Carissimi (1605-1674)\n",
       "* **Tempo Marking:** Allegro con brio, d=168\n",
       "* **Composition Year:** c. 1650\n",
       "* **Description:** A cantata that celebrates the triumph of love and the joy of the heart, featuring a powerful and energetic melody.\n",
       "\n",
       "**7. Danza, danza, fanciulla gentile**\n",
       "* **Title:** Danza, danza, fanciulla gentile (Dance, O dance, maiden gay)\n",
       "* **Composer:** Francesco Durante (1684-1755)\n",
       "* **Tempo Marking:** Allegro con spirito, d=138\n",
       "* **Composition Year:** c. 1720\n",
       "* **Description:** A playful arietta that captures the joy and spirit of dancing with its lively melody.\n",
       "\n",
       "**8. Vergin, tutto amor**\n",
       "* **Title:** Vergin, tutto amor (Virgin, fount of love)\n",
       "* **Composer:** Francesco Durante (1684-1755)\n",
       "* **Tempo Marking:** Largo religioso, d=40\n",
       "* **Composition Year:** c. 1730\n",
       "* **Description:** This aria expresses a heartfelt prayer to the Virgin Mary, with a solemn and devotional melody.\n",
       "\n",
       "**9. Caro mio ben**\n",
       "* **Title:** Caro mio ben (Thou, all my bliss)\n",
       "* **Composer:** Giuseppe  Giordani (Giordano) (1744-1798)\n",
       "* **Tempo Marking:** Larghetto, d=60\n",
       "* **Composition Year:** c. 1780\n",
       "* **Description:** A light and charming arietta, showcasing the speaker's overwhelming love for their beloved.\n",
       "\n",
       "**10. O del mio dolce ardor**\n",
       "* **Title:** O del mio dolce ardor (O thou belov'd)\n",
       "* **Composer:** Christoph Willibald von Gluck (1714-1787)\n",
       "* **Tempo Marking:** Moderato, d=48\n",
       "* **Composition Year:** c. 1760\n",
       "* **Description:** An aria that expresses a longing and adoration for the beloved, featuring a simple but deeply moving melody.\n",
       "\n",
       "**11. Che fiero costume**\n",
       "* **Title:** Che fiero costume (How void of compassion)\n",
       "* **Composer:** Giovanni Legrenzi (1626-1690)\n",
       "* **Tempo Marking:** Allegretto con moto, d=58\n",
       "* **Composition Year:** c. 1680\n",
       "* **Description:** An arietta that laments the cruelty of fate, featuring a dramatic and contrasting melody.\n",
       "\n",
       "**12. Pur dicesti, o bocca bella**\n",
       "* **Title:** Pur dicesti, o bocca bella (Mouth so charmful)\n",
       "* **Composer:** Antonio Lotti (1667-1740)\n",
       "* **Tempo Marking:** Allegretto grazioso, d=69\n",
       "* **Composition Year:** c. 1710\n",
       "* **Description:** A charming arietta that marvels at the beauty of the beloved's voice, featuring a sweet and flowing melody.\n",
       "\n",
       "**13. Il mio bel foco**\n",
       "* **Title:** Il mio bel foco (My joyful ardor)\n",
       "* **Composer:** Benedetto Marcello (1686-1739)\n",
       "* **Tempo Marking:** Recitativo ed Aria\n",
       "* **Composition Year:** c. 1720\n",
       "* **Description:** This piece features a recitative followed by an aria, the music expresses the speaker's unwavering devotion and love, with both a spoken recitative section and a lyrical aria.\n",
       "\n",
       "**14. Lasciatemi morire!**\n",
       "* **Title:** Lasciatemi morire! (No longer let me languish)\n",
       "* **Composer:** Claudio Monteverdi (1567-1643)\n",
       "* **Tempo Marking:** Lento, d=48\n",
       "* **Composition Year:** c. 1610\n",
       "* **Description:** An aria from the opera \"Ariana,\" the music reflects the speaker's sorrow and despair, with a slow and somber melody.\n",
       "\n",
       "**15. Nel cor più non mi sento**\n",
       "* **Title:** Nel cor più non mi sento (Why feels my heart so dormant)\n",
       "* **Composer:** Giovanni Paisiello (1740-1816)\n",
       "* **Tempo Marking:** Andantino, d=58\n",
       "* **Composition Year:** c. 1770\n",
       "* **Description:** An arietta that describes a state of melancholy and detachment, showcasing a melancholic melody.\n",
       "\n",
       "**16. Se tu m'ami, se sospiri**\n",
       "* **Title:** Se tu m'ami, se sospiri (If thou lovest me)\n",
       "* **Composer:** Giovanni Battista Pergolesi (1710-1736)\n",
       "* **Tempo Marking:** Andantino, d=58\n",
       "* **Composition Year:** c. 1730\n",
       "* **Description:** This piece is attributed to Pergolesi but was actually composed by Lorenzo Vincenzo Ciampi, a charming arietta that expresses the speaker's longing and desire to be loved.\n",
       "\n",
       "**17. Gia il sole dal Gange**\n",
       "* **Title:** Gia il sole dal Gange (O'er Ganges now launches)\n",
       "* **Composer:** Alessandro Scarlatti (1659-1725)\n",
       "* **Tempo Marking:** Allegro giusto, d=138\n",
       "* **Composition Year:** c. 1710\n",
       "* **Description:** A canzonetta, the music paints a vivid picture of a beautiful sunrise, featuring a vibrant and flowing melody.\n",
       "\n",
       "**18. Le Violette**\n",
       "* **Title:** Le Violette (The Violets)\n",
       "* **Composer:** Alessandro Scarlatti (1659-1725)\n",
       "* **Tempo Marking:** Allegretto \n",
       "* **Composition Year:** c. 1710\n",
       "* **Description:** A canzone that celebrates the beauty of violets, showcasing a gentle and lyrical melody.\n",
       "\n",
       "**19. O cessate di piagarmi**\n",
       "* **Title:** O cessate di piagarmi (O no longer seek to pain me)\n",
       "* **Composer:** Alessandro Scarlatti (1659-1725)\n",
       "* **Tempo Marking:** Andante con moto, d=80\n",
       "* **Composition Year:** c. 1710\n",
       "* **Description:** A powerful arietta that pleads for mercy, featuring a dramatic and passionate melody.\n",
       "\n",
       "**20. Se Florindo è fedele**\n",
       "* **Title:** Se Florindo è fedele (Should Florindo be faithful) \n",
       "* **Composer:** Alessandro Scarlatti (1659-1725)\n",
       "* **Tempo Marking:** Allegretto grazioso, moderato assai, d=132\n",
       "* **Composition Year:** c. 1710\n",
       "* **Description:** A charming arietta that expresses the speaker's hopes for a faithful love, featuring a light and playful melody.\n",
       "\n",
       "**21. Pietà, Signore!**\n",
       "* **Title:** Pietà, Signore! (O Lord, have mercy)\n",
       "* **Composer:** Alessandro Stradella (1639-1682)\n",
       "* **Tempo Marking:** Andantino\n",
       "* **Composition Year:** c. 1670\n",
       "* **Description:** A heartfelt plea for mercy, showcasing a dramatic and expressive melody.\n",
       "\n",
       "**22. Tu lo sai**\n",
       "* **Title:** Tu lo sai (Ask thy heart)\n",
       "* **Composer:** Giuseppe Torelli (1658-1709)\n",
       "* **Tempo Marking:** Andantino\n",
       "* **Composition Year:** c. 1690\n",
       "* **Description:** This arietta features a gentle and reflective melody, expressing a yearning for love and understanding."
      ],
      "text/plain": [
       "<IPython.core.display.Markdown object>"
      ]
     },
     "metadata": {},
     "output_type": "display_data"
    }
   ],
   "source": [
    "sheet_music_pdf_uri = \"gs://github-repo/use-cases/sheet-music/24ItalianSongs.pdf\"\n",
    "\n",
    "sheet_music_extraction_prompt = \"\"\"The following document is a book of sheet music. Your task is to output structured metadata about every piece of music in the document. Correct any mistakes that are in the document and fill in missing information when not present in the document.\n",
    "\n",
    "Include the following details:\n",
    "\n",
    "Title\n",
    "Composer with lifetime\n",
    "Tempo Marking\n",
    "Composition Year\n",
    "A description of the piece\n",
    "\"\"\"\n",
    "\n",
    "# Load file directly from Google Cloud Storage\n",
    "file_part = Part.from_uri(\n",
    "    uri=sheet_music_pdf_uri,\n",
    "    mime_type=\"application/pdf\",\n",
    ")\n",
    "\n",
    "# Send to Gemini\n",
    "response = model.generate_content([sheet_music_extraction_prompt, file_part])\n",
    "\n",
    "# Display results\n",
    "display(Markdown(response.text))"
   ]
  },
  {
   "cell_type": "markdown",
   "metadata": {},
   "source": [
    "You can see that Gemini extracted all of the relevant fields from the document."
   ]
  },
  {
   "cell_type": "markdown",
   "metadata": {},
   "source": [
    "### Song Identification with Audio\n",
    "\n",
    "Now, let's try something more challenging, identifying a song being performed based on the sheet music. We have an audio clip of Holt Skinner performing one of the songs in the book, and we will ask Gemini to identify it based on the sheet music PDF."
   ]
  },
  {
   "cell_type": "code",
   "execution_count": 15,
   "metadata": {},
   "outputs": [
    {
     "data": {
      "text/markdown": [
       "The song is \"Sebben, crudele\" by Antonio Caldara. The sheet music begins with the title \"Sebben, crudele\" and then continues with the beginning lines of the song. \n"
      ],
      "text/plain": [
       "<IPython.core.display.Markdown object>"
      ]
     },
     "metadata": {},
     "output_type": "display_data"
    }
   ],
   "source": [
    "song_identification_prompt = \"\"\"Based on the sheet music PDF, what song is in the audio clip? Explain how you made the decision.\"\"\"\n",
    "\n",
    "# Load PDF file\n",
    "pdf_part = Part.from_uri(\n",
    "    uri=sheet_music_pdf_uri,\n",
    "    mime_type=\"application/pdf\",\n",
    ")\n",
    "\n",
    "audio_part = Part.from_uri(\n",
    "    uri=\"gs://github-repo/use-cases/sheet-music/24ItalianClip.mp3\",\n",
    "    mime_type=\"audio/mpeg\",\n",
    ")\n",
    "\n",
    "# Send to Gemini\n",
    "response = model.generate_content([pdf_part, audio_part, song_identification_prompt])\n",
    "\n",
    "# Display results\n",
    "display(Markdown(response.text))"
   ]
  },
  {
   "cell_type": "markdown",
   "metadata": {},
   "source": [
    "### Edit PDF Metadata\n",
    "\n",
    "Next, we'll use the output from Gemini to edit the metadata of a PDF containing one song, which can make it easier to organize this file in sheet music applications.\n",
    "\n",
    "We'll adjust the prompt slightly and set the [`response_mime_type`](https://cloud.google.com/vertex-ai/generative-ai/docs/model-reference/gemini#:~:text=in%20the%20list.-,responseMimeType,-(Preview)) to get the response in JSON format."
   ]
  },
  {
   "cell_type": "code",
   "execution_count": 10,
   "metadata": {},
   "outputs": [
    {
     "data": {
      "text/markdown": [
       "{\"/Title\": \"Sebben, crudele\", \"/Author\": \"Antonio Caldara\", \"/Subject\": \"Canzonetta, Aria\"}\n"
      ],
      "text/plain": [
       "<IPython.core.display.Markdown object>"
      ]
     },
     "metadata": {},
     "output_type": "display_data"
    }
   ],
   "source": [
    "sheet_music_pdf_uri = \"gs://github-repo/use-cases/sheet-music/SebbenCrudele.pdf\"\n",
    "\n",
    "sheet_music_extraction_prompt = \"\"\"The following document is a piece of sheet music. Your task is to output structured metadata about the piece of music in the document. Correct any mistakes that are in the document and fill in missing information when not present in the document.\n",
    "\n",
    "Output the data in the following JSON format:\n",
    "\n",
    "{\n",
    "    \"/Title\": \"Title of the piece\",\n",
    "    \"/Author\": \"Composer(s) of the piece\",\n",
    "    \"/Subject\": \"Music Genre(s) in a comma separated list\",\n",
    "}\n",
    "\n",
    "\"\"\"\n",
    "\n",
    "# Load file directly from Google Cloud Storage\n",
    "file_part = Part.from_uri(\n",
    "    uri=sheet_music_pdf_uri,\n",
    "    mime_type=\"application/pdf\",\n",
    ")\n",
    "\n",
    "generation_config = GenerationConfig(\n",
    "    temperature=1, response_mime_type=\"application/json\"\n",
    ")\n",
    "\n",
    "# Send to Gemini\n",
    "response = model.generate_content(\n",
<<<<<<< HEAD
    "    [sheet_music_extraction_prompt, file_part], generation_config=generation_config\n",
=======
    "    [sheet_music_extraction_prompt, file_part],\n",
    "    generation_config=generation_config,\n",
>>>>>>> d52e1457
    ")\n",
    "\n",
    "# Display results\n",
    "display(Markdown(response.text))\n",
    "\n",
    "new_metadata = json.loads(response.text)"
   ]
  },
  {
   "cell_type": "markdown",
   "metadata": {},
   "source": [
    "Next, we'll download the PDF from the GCS Bucket and edit the metadata using the [`PyPDF2`](https://pypdf2.readthedocs.io/en/3.x/) library."
   ]
  },
  {
   "cell_type": "code",
   "execution_count": null,
   "metadata": {},
   "outputs": [],
   "source": [
    "! gcloud storage cp {sheet_music_pdf_uri} ."
   ]
  },
  {
   "cell_type": "code",
   "execution_count": 16,
   "metadata": {},
   "outputs": [],
   "source": [
    "def edit_pdf_metadata(file_path: str, new_metadata: dict) -> None:\n",
    "    \"\"\"Edits metadata of a PDF file.\n",
    "\n",
    "    Args:\n",
    "        file_path (str): Path to the PDF file.\n",
    "        new_metadata (dict): Dictionary containing the new metadata fields and values.\n",
    "            Example: {'/Author': 'John Doe', '/Title': 'My Report'}\n",
    "    \"\"\"\n",
    "\n",
    "    with open(file_path, \"rb\") as pdf_file:\n",
    "        pdf_reader = PyPDF2.PdfReader(pdf_file)\n",
    "        pdf_writer = PyPDF2.PdfWriter()\n",
    "\n",
    "        for page_num in range(len(pdf_reader.pages)):\n",
    "            page = pdf_reader.pages[page_num]\n",
    "            pdf_writer.add_page(page)\n",
    "\n",
    "        pdf_writer.add_metadata(new_metadata)\n",
    "\n",
    "        with open(file_path, \"wb\") as out_file:\n",
    "            pdf_writer.write(out_file)\n",
    "\n",
    "\n",
    "edit_pdf_metadata(\"SebbenCrudele.pdf\", new_metadata)"
   ]
  }
 ],
 "metadata": {
  "colab": {
   "provenance": [],
   "toc_visible": true
  },
  "environment": {
   "kernel": "conda-root-py",
   "name": "workbench-notebooks.m115",
   "type": "gcloud",
   "uri": "gcr.io/deeplearning-platform-release/workbench-notebooks:m115"
  },
  "kernelspec": {
   "display_name": "Python 3",
   "language": "python",
   "name": "python3"
  },
  "language_info": {
   "codemirror_mode": {
    "name": "ipython",
    "version": 3
   },
   "file_extension": ".py",
   "mimetype": "text/x-python",
   "name": "python",
   "nbconvert_exporter": "python",
   "pygments_lexer": "ipython3",
   "version": "3.11.0"
  }
 },
 "nbformat": 4,
 "nbformat_minor": 4
}<|MERGE_RESOLUTION|>--- conflicted
+++ resolved
@@ -600,12 +600,7 @@
     "\n",
     "# Send to Gemini\n",
     "response = model.generate_content(\n",
-<<<<<<< HEAD
     "    [sheet_music_extraction_prompt, file_part], generation_config=generation_config\n",
-=======
-    "    [sheet_music_extraction_prompt, file_part],\n",
-    "    generation_config=generation_config,\n",
->>>>>>> d52e1457
     ")\n",
     "\n",
     "# Display results\n",
