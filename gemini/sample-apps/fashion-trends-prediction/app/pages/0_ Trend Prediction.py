import json
import logging
import sys

import streamlit as st
import streamlit.components.v1 as components
import vertexai

sys.path.append("../")
from io import StringIO

from articles import Articles
from config import config
from gcs import read_file_from_gcs_link
from genai_prompts import IMAGE_PROMPT, TRENDS_PROMPT
from prediction import Prediction
from utilities import add_logo, button_html_script, details_html, exception_html
from utils_standalone_image_gen import image_generation
from vertexai.preview.generative_models import GenerationConfig, GenerativeModel, HarmCategory, HarmBlockThreshold

logging.basicConfig(level=logging.INFO)

PROJECT_ID = config["PROJECT_ID"]  # @param {type:"string"}
LOCATION = config["LOCATION"]  # @param {type:"string"}
DATA_PATH = config["Data"]["current_data"]


def change_button_colour(widget_label: str, prsd_status: bool) -> None:
    """Changes the color of a button based on its pressed status.

    Args:
        widget_label (str): The label of the button.
        prsd_status (bool): True if the button is pressed, False otherwise.
    """
    btn_bg_colour = pressed_colour if prsd_status is True else unpressed_colour
    htmlstr = button_html_script(
        widget_label=widget_label,
        btn_bg_color1=btn_bg_colour[0],
        btn_bg_color2=btn_bg_colour[1],
    )

    components.html(f"{htmlstr}", height=0, width=0)


def chk_btn_status_and_assign_colour(buttons: list) -> None:
    """Checks the pressed status of a list of buttons and assigns colors accordingly.

    Args:
        buttons (list): A list of button labels.
    """
    for i in range(len(buttons)):
        change_button_colour(buttons[i], state["btn_prsd_status"][i])


def btn_pressed_callback(i: int) -> None:
    """Callback function for when a button is pressed.

    Args:
        i (int): The index of the button that was pressed.
    """
    # toggle
    if state["btn_prsd_status"][i]:  # button was pressed
        state["btn_prsd_status"][i] = False

    else:  # button was not pressed
        state["btn_prsd_status"] = [False] * len(
            state["btn_prsd_status"]
        )  # unpress other buttons
        state["btn_prsd_status"][i] = True


if "gemini_model" not in st.session_state:
    vertexai.init(project=PROJECT_ID, location=LOCATION)
    st.session_state["gemini_model"] = GenerativeModel("gemini-1.0-pro-vision-001")

if "source" not in st.session_state:
    st.session_state["source"] = "Insta"

if "JSONdata" not in st.session_state:
    st.session_state["JSONdata"] = read_file_from_gcs_link(DATA_PATH)

add_logo(config["Images"]["logo"])
st.image(image=config["Images"]["trend"])
st.title("Fashion Trend Prediction")

uploaded_file = st.file_uploader("Choose a file (optional)")

if uploaded_file is not None and st.session_state["source"] != uploaded_file.name:
    string_data = StringIO(uploaded_file.getvalue().decode("utf-8")).read()
    st.session_state["source"] = uploaded_file.name
    st.session_state["JSONdata"] = json.loads(string_data)

    st.session_state["predictionModel"] = Prediction(st.session_state["JSONdata"])

    st.session_state["articleModel"] = Articles(
        st.session_state["JSONdata"]["articles"]
    )


if "JSONdata" in st.session_state:
    country = st.selectbox(
        "Select Country", st.session_state["JSONdata"]["finaldata"].keys()
    )

    category = st.selectbox(
        "Select category of outfit",
        list(
            map(
                lambda x: x.capitalize(),
                st.session_state["JSONdata"]["top_categories"][country],
            )
        ),
    )

    category = category.lower()
    key = st.session_state["source"] + country + "" + category


if "predictionModel" not in st.session_state:
    st.session_state["predictionModel"] = Prediction(st.session_state["JSONdata"])
prediction_model = st.session_state["predictionModel"]

if "articleModel" not in st.session_state:
    st.session_state["articleModel"] = Articles(
        st.session_state["JSONdata"]["articles"]
    )
articles = st.session_state["articleModel"]


submit = st.button("Get trend predictions", type="primary")


if submit or key in st.session_state:
    if key not in st.session_state:
        st.session_state[key] = {}

    state = st.session_state[key]

    if submit:
        with st.spinner("Getting trending outfits..."):
            state["items"], state["additional_outfits"] = prediction_model.query(
                category, country
            )

        state["btn_prsd_status"] = [False] * len(state["items"])

        # generic trends
        with st.spinner("Computing overall trends across attributes..."):
            prompt_for_generic_trends = TRENDS_PROMPT.format(
                data=st.session_state["JSONdata"]["finaldata"][country][category],
                category=category,
            )
            resp = (
                st.session_state["gemini_model"]
                .generate_content(
                    prompt_for_generic_trends,
                    generation_config=GenerationConfig(
                        max_output_tokens=2048,
                        temperature=0.4,
                        top_p=0.4,
                        top_k=32,
                    ),
                )
                .text
            )

            try:
                start_index = resp.find("{")
                end_index = resp.rfind("}")

                resp = resp[slice(start_index, end_index + 1)]

                response = json.loads(resp)
                state["summary"] = response

            except (IndexError, json.decoder.JSONDecodeError) as error:
                state["summary"] = ""

        state["items"] = [i.capitalize() for i in state["items"]]
        state["additional_outfits"] = [
            [i.capitalize() for i in list_var]
            for list_var in state["additional_outfits"]
        ]

        logging.info(state["items"])
        logging.info(state["additional_outfits"])

    outer_tabs = st.tabs(
        ["### Trending outfits", "### Overall trends across attributes"]
    )
    with outer_tabs[0]:
        col1, col2 = st.columns([1, 1.5])
        buttons = state["items"]

        unpressed_colour = ["#31333f", "#d6d6d8"]  # black, grey
        pressed_colour = ["#ff4c4b", "#ff4c4b"]  # red, red

        with col1:
            for i, button_label in enumerate(buttons):
                st.button(
                    button_label,
                    key=f"btn_{i}",
                    on_click=btn_pressed_callback,
                    args=(i,),
                )
            chk_btn_status_and_assign_colour(buttons)
        with col2:
            try:
                index = state["btn_prsd_status"].index(True)
            except ValueError:
                index = -1

            if index != -1:
                selected_button = index

                outfit = str(state["items"][selected_button])

                if outfit not in state:
                    state[outfit] = {}

                with st.spinner("Loading..."):
                    try:
                        print(state.keys())
                        if state[outfit] == {}:
<<<<<<< HEAD
                            prompt = st.session_state["gemini_model"].generate_content(
                                        IMAGE_PROMPT.format(outfit=outfit),
                                        generation_config=GenerationConfig(
                                            max_output_tokens=2048,
                                            temperature=0.2,
                                            top_p=1,
                                            top_k=32,
                                        ),
                                        safety_settings={
                                            HarmCategory.HARM_CATEGORY_HATE_SPEECH: HarmBlockThreshold.BLOCK_MEDIUM_AND_ABOVE,
                                            HarmCategory.HARM_CATEGORY_DANGEROUS_CONTENT: HarmBlockThreshold.BLOCK_MEDIUM_AND_ABOVE,
                                            HarmCategory.HARM_CATEGORY_SEXUALLY_EXPLICIT: HarmBlockThreshold.BLOCK_MEDIUM_AND_ABOVE,
                                            HarmCategory.HARM_CATEGORY_HARASSMENT: HarmBlockThreshold.BLOCK_MEDIUM_AND_ABOVE,
                                        },
                                        stream=False,
                                    ).text

                            state[outfit]["imgs"] = [_img._image_bytes for _img in image_generation(prompt=prompt,
                                                        sample_count=1,
                                                        state_key='imagen_image')]
=======
                            prompt = (
                                st.session_state["gemini_model"]
                                .generate_content(
                                    IMAGE_PROMPT.format(outfit=outfit),
                                    generation_config=GenerationConfig(
                                        max_output_tokens=2048,
                                        temperature=0.2,
                                        top_p=1,
                                        top_k=32,
                                    ),
                                    safety_settings={
                                        generative_models.HarmCategory.HARM_CATEGORY_HATE_SPEECH: generative_models.HarmBlockThreshold.BLOCK_MEDIUM_AND_ABOVE,
                                        generative_models.HarmCategory.HARM_CATEGORY_DANGEROUS_CONTENT: generative_models.HarmBlockThreshold.BLOCK_MEDIUM_AND_ABOVE,
                                        generative_models.HarmCategory.HARM_CATEGORY_SEXUALLY_EXPLICIT: generative_models.HarmBlockThreshold.BLOCK_MEDIUM_AND_ABOVE,
                                        generative_models.HarmCategory.HARM_CATEGORY_HARASSMENT: generative_models.HarmBlockThreshold.BLOCK_MEDIUM_AND_ABOVE,
                                    },
                                    stream=False,
                                )
                                .text
                            )

                            state[outfit]["imgs"] = [
                                _img._image_bytes
                                for _img in image_generation(
                                    prompt=prompt,
                                    sample_count=1,
                                    state_key="imagen_image",
                                )
                            ]
>>>>>>> 1777dfd8

                        if len(state[outfit]["imgs"]) > 0:
                            st.image(state[outfit]["imgs"][0], use_column_width=True)

                            st.download_button(
                                label="Download",
                                key=f"_btn_download_{str(0) + ' ' + outfit}",
                                data=state[outfit]["imgs"][0],
                                file_name="image.png",
                            )

                        else:
                            st.markdown(
                                exception_html,
                                unsafe_allow_html=True,
                            )

                    except Exception as error:
                        st.markdown(
                            exception_html,
                            unsafe_allow_html=True,
                        )
                        print("error in generating imgs: ", error)

                st.write("")
                if len(state["additional_outfits"][selected_button]) > 0:
                    st.write("##### Similar: ")

                for item in state["additional_outfits"][selected_button]:
                    st.markdown(f" - {item}")

                if country == "India":
                    st.write("#### Relevant Articles")
                    none_found = True

                    if "relevant_articles" not in state[outfit]:
                        with st.spinner("Fetching relevant articles..."):
                            print(state["items"][selected_button])
                            state[outfit]["relevant_articles"] = articles.get_articles(
                                state["items"][selected_button][0].lower()
                            )

                    for article in state[outfit]["relevant_articles"]:
                        st.write(article[0])
                        st.link_button("Vogue Link", article[1])
                        none_found = False

                    if none_found:
                        st.write("No relevant articles found")

            else:
                st.markdown(
                    """
                            <style>
                            div.stMarkdown div.css-17eq0hr {
                                text-align: center;
                            }
                            </style>
                            """,
                    unsafe_allow_html=True,
                )
                st.write("###### Select an item to view details")

    with outer_tabs[1]:
        response = state["summary"]
        DETAILS_CONTENT = ""
        for index, (key, values) in enumerate(response.items()):
            values = [value for idx, value in enumerate(values, start=1)]
            print("values: ", values)
            values = [v.capitalize() for v in values]
            print("values: ", values)
            VALUES_STR = ",&nbsp;&nbsp;&nbsp;".join(
                [f"{idx}. {value}" for idx, value in enumerate(values, start=1)]
            )
            if index != len(response) - 1:
                DETAILS_CONTENT += details_html(key=key, values_str=VALUES_STR)

        st.markdown(DETAILS_CONTENT, unsafe_allow_html=True)<|MERGE_RESOLUTION|>--- conflicted
+++ resolved
@@ -222,7 +222,6 @@
                     try:
                         print(state.keys())
                         if state[outfit] == {}:
-<<<<<<< HEAD
                             prompt = st.session_state["gemini_model"].generate_content(
                                         IMAGE_PROMPT.format(outfit=outfit),
                                         generation_config=GenerationConfig(
@@ -240,31 +239,6 @@
                                         stream=False,
                                     ).text
 
-                            state[outfit]["imgs"] = [_img._image_bytes for _img in image_generation(prompt=prompt,
-                                                        sample_count=1,
-                                                        state_key='imagen_image')]
-=======
-                            prompt = (
-                                st.session_state["gemini_model"]
-                                .generate_content(
-                                    IMAGE_PROMPT.format(outfit=outfit),
-                                    generation_config=GenerationConfig(
-                                        max_output_tokens=2048,
-                                        temperature=0.2,
-                                        top_p=1,
-                                        top_k=32,
-                                    ),
-                                    safety_settings={
-                                        generative_models.HarmCategory.HARM_CATEGORY_HATE_SPEECH: generative_models.HarmBlockThreshold.BLOCK_MEDIUM_AND_ABOVE,
-                                        generative_models.HarmCategory.HARM_CATEGORY_DANGEROUS_CONTENT: generative_models.HarmBlockThreshold.BLOCK_MEDIUM_AND_ABOVE,
-                                        generative_models.HarmCategory.HARM_CATEGORY_SEXUALLY_EXPLICIT: generative_models.HarmBlockThreshold.BLOCK_MEDIUM_AND_ABOVE,
-                                        generative_models.HarmCategory.HARM_CATEGORY_HARASSMENT: generative_models.HarmBlockThreshold.BLOCK_MEDIUM_AND_ABOVE,
-                                    },
-                                    stream=False,
-                                )
-                                .text
-                            )
-
                             state[outfit]["imgs"] = [
                                 _img._image_bytes
                                 for _img in image_generation(
@@ -273,7 +247,6 @@
                                     state_key="imagen_image",
                                 )
                             ]
->>>>>>> 1777dfd8
 
                         if len(state[outfit]["imgs"]) > 0:
                             st.image(state[outfit]["imgs"][0], use_column_width=True)
