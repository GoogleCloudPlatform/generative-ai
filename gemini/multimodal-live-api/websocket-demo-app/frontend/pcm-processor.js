/**
 * @class PCMProcessor
 * @extends AudioWorkletProcessor
 * @description Processes PCM audio data in a Web Audio API context
 */
<<<<<<< HEAD
        this.port.onmessage = (e) => {
            const newData = e.data;
            const newBuffer = new Float32Array(this.buffer.length + newData.length);
            newBuffer.set(this.buffer);
            newBuffer.set(newData, this.buffer.length);
            this.buffer = newBuffer;
        };
    }
=======
class PCMProcessor extends AudioWorkletProcessor {
  constructor() {
    super();
    this.buffer = new Float32Array();
>>>>>>> 006fd849

    this.port.onmessage = (e) => {
      const newData = e.data;
      const newBuffer = new Float32Array(this.buffer.length + newData.length);
      newBuffer.set(this.buffer);
      newBuffer.set(newData, this.buffer.length);
      this.buffer = newBuffer;
    };
  }

  process(inputs, outputs, parameters) {
    const output = outputs[0];
    const channelData = output[0];

    if (this.buffer.length >= channelData.length) {
      channelData.set(this.buffer.slice(0, channelData.length));
      this.buffer = this.buffer.slice(channelData.length);
      return true;
    }

    return true;
  }
}

registerProcessor("pcm-processor", PCMProcessor);<|MERGE_RESOLUTION|>--- conflicted
+++ resolved
@@ -3,21 +3,11 @@
  * @extends AudioWorkletProcessor
  * @description Processes PCM audio data in a Web Audio API context
  */
-<<<<<<< HEAD
-        this.port.onmessage = (e) => {
-            const newData = e.data;
-            const newBuffer = new Float32Array(this.buffer.length + newData.length);
-            newBuffer.set(this.buffer);
-            newBuffer.set(newData, this.buffer.length);
-            this.buffer = newBuffer;
-        };
-    }
-=======
+
 class PCMProcessor extends AudioWorkletProcessor {
   constructor() {
     super();
     this.buffer = new Float32Array();
->>>>>>> 006fd849
 
     this.port.onmessage = (e) => {
       const newData = e.data;
