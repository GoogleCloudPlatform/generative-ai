--- conflicted
+++ resolved
@@ -231,16 +231,9 @@
    },
    "outputs": [],
    "source": [
-<<<<<<< HEAD
     "# Define project information\n",
     "PROJECT_ID = \"[your-project-id]\"  # @param {type:\"string\"}\n",
     "LOCATION = \"us-central1\"  # @param {type:\"string\"}\n",
-=======
-    "if \"google.colab\" in sys.modules:\n",
-    "    # Define project information\n",
-    "    PROJECT_ID = \"[your-project-id]\"  # @param {type:\"string\"}\n",
-    "    LOCATION = \"us-central1\"  # @param {type:\"string\"}\n",
->>>>>>> 55571031
     "\n",
     "# Initialize Vertex AI\n",
     "import vertexai\n",
