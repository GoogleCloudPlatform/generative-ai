--- conflicted
+++ resolved
@@ -239,35 +239,6 @@
 def get_best_template(template_uri: str) -> pd.DataFrame:
     """Retrieves and processes the best template."""
 
-<<<<<<< HEAD
-=======
-    # Define the metrics to consider for sorting
-    METRICS = [
-        "bleu",
-        "coherence",
-        "exact_match",
-        "fluidity",
-        "fulfillment",
-        "groundedness",
-        "rouge_1",
-        "rouge_2",
-        "rouge_l",
-        "rouge_l_sum",
-        "safety",
-        "question_answering_correctness",
-        "question_answering_helpfulness",
-        "question_answering_quality",
-        "question_answering_relevance",
-        "summarization_helpfulness",
-        "summarization_quality",
-        "summarization_verbosity",
-        "tool_name_match",
-        "tool_parameter_key_match",
-        "tool_parameter_kv_match",
-    ]
-    COMPOSITE_METRIC = "composite_metric"
-
->>>>>>> d7c6f56e
     # Load templates from the URI
     with epath.Path(template_uri).open() as f:
         templates = json.load(f)
