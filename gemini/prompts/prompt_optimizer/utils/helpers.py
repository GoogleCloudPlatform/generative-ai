# Copyright 2024 Google LLC
#
# Licensed under the Apache License, Version 2.0 (the "License");
# you may not use this file except in compliance with the License.
# You may obtain a copy of the License at
#
#     https://www.apache.org/licenses/LICENSE-2.0
#
# Unless required by applicable law or agreed to in writing, software
# distributed under the License is distributed on an "AS IS" BASIS,
# WITHOUT WARRANTIES OR CONDITIONS OF ANY KIND, either express or implied.
# See the License for the specific language governing permissions and
# limitations under the License.

import json
import random
import string
from typing import Dict, List, Optional, Tuple, Union

from IPython.display import HTML, Markdown, display
from etils import epath
import pandas as pd
import plotly.graph_objects as go
from tenacity import retry, wait_random_exponential
from vertexai import generative_models
from vertexai.evaluation import EvalTask
from vertexai.generative_models import GenerativeModel


def get_id(length: Union[int, None] = 8) -> str:
    """Generate a uuid of a specified length (default=8)."""
    if length is None:
        length = 8
    return "".join(random.choices(string.ascii_lowercase + string.digits, k=length))


@retry(wait=wait_random_exponential(multiplier=1, max=120))
async def async_generate(prompt: str, model: GenerativeModel) -> Union[str, None]:
    """Generate a response from the model."""
    response = await model.generate_content_async(
        [prompt],
        stream=False,
    )
    return response.text[0] if response.text else None


def evaluate_task(
    df: pd.DataFrame,
    prompt_col: str,
    reference_col: str,
    response_col: str,
    experiment_name: str,
    eval_metrics: List[str],
    eval_sample_n: int,
) -> Dict[str, float]:
    """Evaluate task using Vertex AI Evaluation."""

    # Generate a unique id for the experiment run
    id = get_id()

    # Rename the columns to match the expected format
    eval_dataset = df[[prompt_col, reference_col, response_col]].rename(
        columns={
            prompt_col: "prompt",
            reference_col: "reference",
            response_col: "response",
        }
    )

    # Drop rows with missing values
    eval_dataset = eval_dataset.dropna()

    # Sample a subset of the dataset
    eval_dataset = eval_dataset.sample(n=eval_sample_n, random_state=8).reset_index(
        drop=True
    )

    # Create an EvalTask object
    eval_task = EvalTask(
        dataset=eval_dataset,
        metrics=eval_metrics,
        experiment=experiment_name,
    )

    # Evaluate the task
    result = eval_task.evaluate(experiment_run_name=f"{experiment_name}-{id}")

    # Return the summary metrics
    return result.summary_metrics


def print_df_rows(
    df: pd.DataFrame, columns: Optional[List[str]] = None, n: int = 3
) -> None:
    """Print a subset of rows from a DataFrame."""

    # Define the base style for the text
    base_style = (
        "white-space: pre-wrap; width: 800px; overflow-x: auto; font-size: 16px;"
    )

    # Define the header style for the text
    header_style = (
        "white-space: pre-wrap; width: 800px; overflow-x: auto; font-size: 16px;"
    )

    # If columns are specified, filter the DataFrame
    if columns:
        df = df[columns]

    # Initialize the counter for printed samples
    printed_samples = 0

    # Iterate over the rows of the DataFrame
    for _, row in df.iterrows():
        for field in df.columns:
            display(HTML(f"<span style='{header_style}'>{field.capitalize()}:</span>"))
            display(HTML("<br>"))
            value = row[field]
            display(HTML(f"<span style='{base_style}'>{value}</span>"))
            display(HTML("<br>"))

        printed_samples += 1
        if printed_samples >= n:
            break


def init_new_model(model_name: str) -> GenerativeModel:
    """Initialize a new model."""

    # Initialize the model
    model = GenerativeModel(
        model_name=model_name,
        generation_config={
            "candidate_count": 1,
            "max_output_tokens": 2048,
            "temperature": 0.5,
        },
        safety_settings={
            generative_models.HarmCategory.HARM_CATEGORY_HATE_SPEECH: generative_models.HarmBlockThreshold.BLOCK_NONE,
            generative_models.HarmCategory.HARM_CATEGORY_DANGEROUS_CONTENT: generative_models.HarmBlockThreshold.BLOCK_NONE,
            generative_models.HarmCategory.HARM_CATEGORY_SEXUALLY_EXPLICIT: generative_models.HarmBlockThreshold.BLOCK_NONE,
            generative_models.HarmCategory.HARM_CATEGORY_HARASSMENT: generative_models.HarmBlockThreshold.BLOCK_NONE,
        },
    )
    return model


def plot_eval_metrics(
    eval_results: List[tuple[str, Dict[str, float]]],
    metrics: Optional[List[str]] = None,
) -> None:
    """Plot a bar plot for the evaluation results."""

    # Create data for the bar plot
    data = []
    for eval_result in eval_results:
        title, summary_metrics = eval_result
        if metrics:
            summary_metrics = {
                k: summary_metrics[k]
                for k, v in summary_metrics.items()
                if any(selected_metric in k for selected_metric in metrics)
            }

        summary_metrics = {k: v for k, v in summary_metrics.items() if "mean" in k}
        data.append(
            go.Bar(
                x=list(summary_metrics.keys()),
                y=list(summary_metrics.values()),
                name=title,
            )
        )

    # Update the figure with the data
    fig = go.Figure(data=data)

    # Add the title
    fig.update_layout(
        title=go.layout.Title(text="Evaluation Metrics", x=0.5),
        xaxis_title="Metric Name",
        yaxis_title="Mean Value",
    )

    # Change the bar mode
    fig.update_layout(barmode="group")

    # Show the plot
    fig.show()


def get_results_file_uris(
    output_uri: str, required_files: List[str] = ["eval_results.json", "templates.json"]
) -> Dict[str, str]:
    """Finds directories containing specific files under the given full GCS path."""

    # Create a path object for the given output URI
    path = epath.Path(output_uri)

    # Initialize a dictionary to store the results file URIs
    results_file_uris: Dict[str, str] = {}

    # Iterate over the directories and files in the path
    for directory in path.iterdir():
        for file in directory.iterdir():
            if file.name in required_files:
                file_key = directory.name + "_" + file.stem
                results_file_uris[file_key] = str(directory / file)

    # Return the results file URIs
    return results_file_uris


def get_best_template(template_uri: str) -> pd.DataFrame:
    """Retrieves and processes the best template."""

    # Define the metrics to consider for sorting
<<<<<<< HEAD
    METRICS = [
        'bleu',
        'coherence',
        'exact_match',
        'fluidity',
        'fulfillment',
        'groundedness',
        'rouge_1',
        'rouge_2',
        'rouge_l',
        'rouge_l_sum',
        'safety',
        'question_answering_correctness',
        'question_answering_helpfulness',
        'question_answering_quality',
        'question_answering_relevance',
        'summarization_helpfulness',
        'summarization_quality',
        'summarization_verbosity',
        'tool_name_match',
        'tool_parameter_key_match',
        'tool_parameter_kv_match']
    COMPOSITE_METRIC = 'composite_metric'
=======
    METRICS: List[str] = [
        "bleu",
        "coherence",
        "exact_match",
        "fluidity",
        "fulfillment",
        "groundedness",
        "rouge_1",
        "rouge_2",
        "rouge_l",
        "rouge_l_sum",
        "safety",
        "question_answering_correctness",
        "question_answering_helpfulness",
        "question_answering_quality",
        "question_answering_relevance",
        "summarization_helpfulness",
        "summarization_quality",
        "summarization_verbosity",
        "tool_name_match",
        "tool_parameter_key_match",
        "tool_parameter_kv_match",
    ]
    COMPOSITE_METRIC: str = "composite_metric"
>>>>>>> 8bc1e4a9

    # Load templates from the URI
    with epath.Path(template_uri).open() as f:
        templates = json.load(f)

    # Process metrics for each template
    for template in templates:
        template["metrics"] = {
            key.split("/")[0]: value for key, value in template["metrics"].items()
        }

    # Sort templates based on composite metric or highest metric value
    if any(template["metrics"].get(COMPOSITE_METRIC) for template in templates):
        sorted_templates = sorted(
            templates, key=lambda x: x["metrics"][COMPOSITE_METRIC], reverse=True
        )
    elif any(
        metric in template["metrics"] for template in templates for metric in METRICS
    ):
        sorted_metrics = sorted(
            templates, key=lambda x: max(x["metrics"].values()), reverse=True
        )
        top_metric = list(sorted_metrics[0]["metrics"].keys())[0]
        sorted_templates = sorted(
            templates, key=lambda x: x["metrics"][top_metric], reverse=True
        )
    else:
        raise ValueError("No valid metrics found in templates.")

    # Create a DataFrame with the best template and metrics
    best_template_df = pd.DataFrame([sorted_templates[0]])

    # Add metrics as separate columns
    for metric in best_template_df["metrics"].iloc[0]:
        best_template_df[f"metrics_{metric}"] = best_template_df["metrics"].apply(
            lambda x: x[metric]
        )

    # Drop the 'metrics' column
    best_template_df = best_template_df.drop("metrics", axis=1)

    return best_template_df


def get_best_evaluation(
    best_template_df: pd.DataFrame, eval_result_uri: str
) -> Tuple[pd.DataFrame, pd.DataFrame]:
    """Retrieves and processes the best evaluation."""

    # Load the evaluations from the URI
    with epath.Path(eval_result_uri).open() as f:
        evaluations = json.load(f)

    # Get the best index from the best template DataFrame
    best_index = best_template_df["step"].iloc[0]

    # Retrieve the best evaluation based on the index
    best_evaluation: Dict = evaluations[best_index]

    # Create a DataFrame from the summary results
    summary_df = pd.DataFrame([best_evaluation["summary_results"]])

    # Load the metrics table from the best evaluation
    metrics_table = json.loads(best_evaluation["metrics_table"])

    # Create a DataFrame from the metrics table
    metrics_df = pd.DataFrame(metrics_table)

    return summary_df, metrics_df


def get_optimization_result(
    template_uri: str, eval_result_uri: str
) -> Union[Tuple[pd.DataFrame, pd.DataFrame, pd.DataFrame], None]:
    """Retrieves and processes the best template and evaluation results."""

    # Get the best template DataFrame
    best_template_df = get_best_template(template_uri)

    # Get the summary and metrics DataFrames for the best evaluation
    summary_df, metrics_df = get_best_evaluation(best_template_df, eval_result_uri)

    return best_template_df, summary_df, metrics_df


def display_eval_report(
    eval_result: Union[pd.DataFrame, Tuple[pd.DataFrame, pd.DataFrame, pd.DataFrame]],
    prompt_component: str = "instruction",
) -> None:
    """Displays evaluation results with optional filtering by metrics."""

    # Unpack the evaluation result
    best_template_df, summary_df, metrics_df = eval_result

    # Display the report title
    display(Markdown("## Vertex AI Prompt Optimizer - Report"))

    # Display the prompt component title
    if prompt_component == "instruction":
        display(Markdown("### Best Instruction"))
    elif prompt_component == "demonstration":
        display(Markdown("### Best Demonstration"))
    else:
        raise ValueError(
            "Invalid prompt_component value. Must be 'instruction' or 'demonstration'."
        )

    # Display the best template DataFrame
    display(best_template_df.style.hide(axis="index"))

    # Display the summary metrics title
    display(Markdown("### Summary Metrics"))
    display(summary_df.style.hide(axis="index"))

    # Display the report metrics title
    display(Markdown("### Report Metrics"))
    display(metrics_df.style.hide(axis="index"))<|MERGE_RESOLUTION|>--- conflicted
+++ resolved
@@ -12,27 +12,32 @@
 # See the License for the specific language governing permissions and
 # limitations under the License.
 
-import json
 import random
 import string
-from typing import Dict, List, Optional, Tuple, Union
-
-from IPython.display import HTML, Markdown, display
+from tenacity import retry, wait_random_exponential
+from typing import List, Tuple, Union, Dict, Optional
+from IPython.display import display, Markdown, HTML
 from etils import epath
+import json
+
 import pandas as pd
+from vertexai import generative_models
+from vertexai.generative_models import GenerativeModel
+from vertexai.evaluation import EvalTask
 import plotly.graph_objects as go
-from tenacity import retry, wait_random_exponential
-from vertexai import generative_models
-from vertexai.evaluation import EvalTask
-from vertexai.generative_models import GenerativeModel
 
 
 def get_id(length: Union[int, None] = 8) -> str:
     """Generate a uuid of a specified length (default=8)."""
     if length is None:
         length = 8
-    return "".join(random.choices(string.ascii_lowercase + string.digits, k=length))
-
+    return "".join(
+        random.choices(
+            string.ascii_lowercase +
+            string.digits,
+            k=length
+        )
+    )
 
 @retry(wait=wait_random_exponential(multiplier=1, max=120))
 async def async_generate(prompt: str, model: GenerativeModel) -> Union[str, None]:
@@ -45,35 +50,32 @@
 
 
 def evaluate_task(
-    df: pd.DataFrame,
-    prompt_col: str,
-    reference_col: str,
-    response_col: str,
-    experiment_name: str,
-    eval_metrics: List[str],
-    eval_sample_n: int,
-) -> Dict[str, float]:
+        df: pd.DataFrame,
+        prompt_col: str,
+        reference_col: str,
+        response_col: str,
+        experiment_name: str,
+        eval_metrics: List[str],
+        eval_sample_n: int) -> Dict[str, float]:
+    
     """Evaluate task using Vertex AI Evaluation."""
 
     # Generate a unique id for the experiment run
     id = get_id()
 
     # Rename the columns to match the expected format
-    eval_dataset = df[[prompt_col, reference_col, response_col]].rename(
-        columns={
-            prompt_col: "prompt",
-            reference_col: "reference",
-            response_col: "response",
-        }
-    )
+    eval_dataset = df[[prompt_col, reference_col, response_col]].rename(columns={
+        prompt_col: 'prompt',
+        reference_col: 'reference',
+        response_col: 'response'
+    })
 
     # Drop rows with missing values
     eval_dataset = eval_dataset.dropna()
 
     # Sample a subset of the dataset
-    eval_dataset = eval_dataset.sample(n=eval_sample_n, random_state=8).reset_index(
-        drop=True
-    )
+    eval_dataset = eval_dataset.sample(
+        n=eval_sample_n, random_state=8).reset_index(drop=True)
 
     # Create an EvalTask object
     eval_task = EvalTask(
@@ -83,15 +85,13 @@
     )
 
     # Evaluate the task
-    result = eval_task.evaluate(experiment_run_name=f"{experiment_name}-{id}")
+    result = eval_task.evaluate(experiment_run_name=f'{experiment_name}-{id}')
 
     # Return the summary metrics
     return result.summary_metrics
 
 
-def print_df_rows(
-    df: pd.DataFrame, columns: Optional[List[str]] = None, n: int = 3
-) -> None:
+def print_df_rows(df: pd.DataFrame, columns: Optional[List[str]] = None, n: int = 3) -> None:
     """Print a subset of rows from a DataFrame."""
 
     # Define the base style for the text
@@ -100,9 +100,7 @@
     )
 
     # Define the header style for the text
-    header_style = (
-        "white-space: pre-wrap; width: 800px; overflow-x: auto; font-size: 16px;"
-    )
+    header_style = "white-space: pre-wrap; width: 800px; overflow-x: auto; font-size: 16px;"
 
     # If columns are specified, filter the DataFrame
     if columns:
@@ -123,7 +121,6 @@
         printed_samples += 1
         if printed_samples >= n:
             break
-
 
 def init_new_model(model_name: str) -> GenerativeModel:
     """Initialize a new model."""
@@ -146,10 +143,7 @@
     return model
 
 
-def plot_eval_metrics(
-    eval_results: List[tuple[str, Dict[str, float]]],
-    metrics: Optional[List[str]] = None,
-) -> None:
+def plot_eval_metrics(eval_results: List[tuple[str, Dict[str, float]]], metrics: Optional[List[str]] = None) -> None:
     """Plot a bar plot for the evaluation results."""
 
     # Create data for the bar plot
@@ -163,7 +157,10 @@
                 if any(selected_metric in k for selected_metric in metrics)
             }
 
-        summary_metrics = {k: v for k, v in summary_metrics.items() if "mean" in k}
+        summary_metrics = {
+            k: v
+            for k, v in summary_metrics.items() if 'mean' in k
+        }
         data.append(
             go.Bar(
                 x=list(summary_metrics.keys()),
@@ -177,9 +174,12 @@
 
     # Add the title
     fig.update_layout(
-        title=go.layout.Title(text="Evaluation Metrics", x=0.5),
+        title=go.layout.Title(
+            text="Evaluation Metrics",
+            x=0.5
+        ),
         xaxis_title="Metric Name",
-        yaxis_title="Mean Value",
+        yaxis_title="Mean Value"
     )
 
     # Change the bar mode
@@ -190,8 +190,10 @@
 
 
 def get_results_file_uris(
-    output_uri: str, required_files: List[str] = ["eval_results.json", "templates.json"]
-) -> Dict[str, str]:
+    output_uri: str,
+    required_files: List[str] = [
+        "eval_results.json",
+        "templates.json"]) -> Dict[str, str]:
     """Finds directories containing specific files under the given full GCS path."""
 
     # Create a path object for the given output URI
@@ -204,7 +206,7 @@
     for directory in path.iterdir():
         for file in directory.iterdir():
             if file.name in required_files:
-                file_key = directory.name + "_" + file.stem
+                file_key = directory.name + '_' + file.stem
                 results_file_uris[file_key] = str(directory / file)
 
     # Return the results file URIs
@@ -215,7 +217,6 @@
     """Retrieves and processes the best template."""
 
     # Define the metrics to consider for sorting
-<<<<<<< HEAD
     METRICS = [
         'bleu',
         'coherence',
@@ -239,32 +240,6 @@
         'tool_parameter_key_match',
         'tool_parameter_kv_match']
     COMPOSITE_METRIC = 'composite_metric'
-=======
-    METRICS: List[str] = [
-        "bleu",
-        "coherence",
-        "exact_match",
-        "fluidity",
-        "fulfillment",
-        "groundedness",
-        "rouge_1",
-        "rouge_2",
-        "rouge_l",
-        "rouge_l_sum",
-        "safety",
-        "question_answering_correctness",
-        "question_answering_helpfulness",
-        "question_answering_quality",
-        "question_answering_relevance",
-        "summarization_helpfulness",
-        "summarization_quality",
-        "summarization_verbosity",
-        "tool_name_match",
-        "tool_parameter_key_match",
-        "tool_parameter_kv_match",
-    ]
-    COMPOSITE_METRIC: str = "composite_metric"
->>>>>>> 8bc1e4a9
 
     # Load templates from the URI
     with epath.Path(template_uri).open() as f:
@@ -272,25 +247,23 @@
 
     # Process metrics for each template
     for template in templates:
-        template["metrics"] = {
-            key.split("/")[0]: value for key, value in template["metrics"].items()
-        }
+        template['metrics'] = {
+            key.split('/')[0]: value for key,
+            value in template['metrics'].items()}
 
     # Sort templates based on composite metric or highest metric value
-    if any(template["metrics"].get(COMPOSITE_METRIC) for template in templates):
+    if any(template['metrics'].get(COMPOSITE_METRIC)
+           for template in templates):
         sorted_templates = sorted(
-            templates, key=lambda x: x["metrics"][COMPOSITE_METRIC], reverse=True
-        )
-    elif any(
-        metric in template["metrics"] for template in templates for metric in METRICS
-    ):
-        sorted_metrics = sorted(
-            templates, key=lambda x: max(x["metrics"].values()), reverse=True
-        )
-        top_metric = list(sorted_metrics[0]["metrics"].keys())[0]
+            templates,
+            key=lambda x: x['metrics'][COMPOSITE_METRIC],
+            reverse=True)
+    elif any(metric in template['metrics'] for template in templates for metric in METRICS):
+        sorted_metrics = sorted(templates, key=lambda x: max(
+            x['metrics'].values()), reverse=True)
+        top_metric = list(sorted_metrics[0]['metrics'].keys())[0]
         sorted_templates = sorted(
-            templates, key=lambda x: x["metrics"][top_metric], reverse=True
-        )
+            templates, key=lambda x: x['metrics'][top_metric], reverse=True)
     else:
         raise ValueError("No valid metrics found in templates.")
 
@@ -298,20 +271,17 @@
     best_template_df = pd.DataFrame([sorted_templates[0]])
 
     # Add metrics as separate columns
-    for metric in best_template_df["metrics"].iloc[0]:
-        best_template_df[f"metrics_{metric}"] = best_template_df["metrics"].apply(
-            lambda x: x[metric]
-        )
+    for metric in best_template_df['metrics'].iloc[0]:
+        best_template_df[f'metrics_{metric}'] = best_template_df['metrics'].apply(
+            lambda x: x[metric])
 
     # Drop the 'metrics' column
-    best_template_df = best_template_df.drop("metrics", axis=1)
+    best_template_df = best_template_df.drop('metrics', axis=1)
 
     return best_template_df
 
 
-def get_best_evaluation(
-    best_template_df: pd.DataFrame, eval_result_uri: str
-) -> Tuple[pd.DataFrame, pd.DataFrame]:
+def get_best_evaluation(best_template_df: pd.DataFrame, eval_result_uri: str) -> Tuple[pd.DataFrame, pd.DataFrame]:
     """Retrieves and processes the best evaluation."""
 
     # Load the evaluations from the URI
@@ -319,16 +289,16 @@
         evaluations = json.load(f)
 
     # Get the best index from the best template DataFrame
-    best_index = best_template_df["step"].iloc[0]
+    best_index = best_template_df['step'].iloc[0]
 
     # Retrieve the best evaluation based on the index
     best_evaluation: Dict = evaluations[best_index]
 
     # Create a DataFrame from the summary results
-    summary_df = pd.DataFrame([best_evaluation["summary_results"]])
+    summary_df = pd.DataFrame([best_evaluation['summary_results']])
 
     # Load the metrics table from the best evaluation
-    metrics_table = json.loads(best_evaluation["metrics_table"])
+    metrics_table = json.loads(best_evaluation['metrics_table'])
 
     # Create a DataFrame from the metrics table
     metrics_df = pd.DataFrame(metrics_table)
@@ -336,24 +306,20 @@
     return summary_df, metrics_df
 
 
-def get_optimization_result(
-    template_uri: str, eval_result_uri: str
-) -> Union[Tuple[pd.DataFrame, pd.DataFrame, pd.DataFrame], None]:
+def get_optimization_result(template_uri: str, eval_result_uri: str) -> Union[Tuple[pd.DataFrame, pd.DataFrame, pd.DataFrame], None]:
     """Retrieves and processes the best template and evaluation results."""
 
     # Get the best template DataFrame
     best_template_df = get_best_template(template_uri)
 
     # Get the summary and metrics DataFrames for the best evaluation
-    summary_df, metrics_df = get_best_evaluation(best_template_df, eval_result_uri)
+    summary_df, metrics_df = get_best_evaluation(
+        best_template_df, eval_result_uri)
 
     return best_template_df, summary_df, metrics_df
 
 
-def display_eval_report(
-    eval_result: Union[pd.DataFrame, Tuple[pd.DataFrame, pd.DataFrame, pd.DataFrame]],
-    prompt_component: str = "instruction",
-) -> None:
+def display_eval_report(eval_result: Union[pd.DataFrame, Tuple[pd.DataFrame, pd.DataFrame, pd.DataFrame]], prompt_component: str ='instruction') -> None:
     """Displays evaluation results with optional filtering by metrics."""
 
     # Unpack the evaluation result
@@ -363,22 +329,21 @@
     display(Markdown("## Vertex AI Prompt Optimizer - Report"))
 
     # Display the prompt component title
-    if prompt_component == "instruction":
+    if prompt_component == 'instruction':
         display(Markdown("### Best Instruction"))
-    elif prompt_component == "demonstration":
+    elif prompt_component == 'demonstration':
         display(Markdown("### Best Demonstration"))
     else:
         raise ValueError(
-            "Invalid prompt_component value. Must be 'instruction' or 'demonstration'."
-        )
+            "Invalid prompt_component value. Must be 'instruction' or 'demonstration'.")
 
     # Display the best template DataFrame
-    display(best_template_df.style.hide(axis="index"))
+    display(best_template_df.style.hide(axis='index'))
 
     # Display the summary metrics title
     display(Markdown("### Summary Metrics"))
-    display(summary_df.style.hide(axis="index"))
+    display(summary_df.style.hide(axis='index'))
 
     # Display the report metrics title
     display(Markdown("### Report Metrics"))
-    display(metrics_df.style.hide(axis="index"))+    display(metrics_df.style.hide(axis='index'))