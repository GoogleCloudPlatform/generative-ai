--- conflicted
+++ resolved
@@ -1,5 +1,4 @@
 {
-<<<<<<< HEAD
   "cells": [
     {
       "cell_type": "code",
@@ -1283,1291 +1282,4 @@
   },
   "nbformat": 4,
   "nbformat_minor": 0
-=======
- "cells": [
-  {
-   "cell_type": "code",
-   "execution_count": null,
-   "metadata": {
-    "id": "ur8xi4C7S06n"
-   },
-   "outputs": [],
-   "source": [
-    "# Copyright 2024 Google LLC\n",
-    "#\n",
-    "# Licensed under the Apache License, Version 2.0 (the \"License\");\n",
-    "# you may not use this file except in compliance with the License.\n",
-    "# You may obtain a copy of the License at\n",
-    "#\n",
-    "#     https://www.apache.org/licenses/LICENSE-2.0\n",
-    "#\n",
-    "# Unless required by applicable law or agreed to in writing, software\n",
-    "# distributed under the License is distributed on an \"AS IS\" BASIS,\n",
-    "# WITHOUT WARRANTIES OR CONDITIONS OF ANY KIND, either express or implied.\n",
-    "# See the License for the specific language governing permissions and\n",
-    "# limitations under the License."
-   ]
-  },
-  {
-   "cell_type": "markdown",
-   "metadata": {
-    "id": "JAPoU8Sm5E6e"
-   },
-   "source": [
-    "# Vertex prompt optimizer Notebook SDK (Preview)\n",
-    "\n",
-    "<table align=\"left\">\n",
-    "  <td style=\"text-align: center\">\n",
-    "    <a href=\"https://colab.research.google.com/github/GoogleCloudPlatform/generative-ai/blob/main/gemini/prompts/prompt_optimizer/vertex_ai_prompt_optimizer_sdk.ipynb\">\n",
-    "      <img width=\"32px\" src=\"https://www.gstatic.com/pantheon/images/bigquery/welcome_page/colab-logo.svg\" alt=\"Google Colaboratory logo\"><br> Open in Colab\n",
-    "    </a>\n",
-    "  </td>\n",
-    "  <td style=\"text-align: center\">\n",
-    "    <a href=\"https://console.cloud.google.com/vertex-ai/colab/import/https:%2F%2Fraw.githubusercontent.com%2FGoogleCloudPlatform%2Fgenerative-ai%2Fmain%2Fgemini%2Fprompts%2Fprompt_optimizer%2Fvertex_ai_prompt_optimizer_sdk.ipynb\">\n",
-    "      <img width=\"32px\" src=\"https://lh3.googleusercontent.com/JmcxdQi-qOpctIvWKgPtrzZdJJK-J3sWE1RsfjZNwshCFgE_9fULcNpuXYTilIR2hjwN\" alt=\"Google Cloud Colab Enterprise logo\"><br> Open in Colab Enterprise\n",
-    "    </a>\n",
-    "  </td>\n",
-    "  <td style=\"text-align: center\">\n",
-    "    <a href=\"https://console.cloud.google.com/vertex-ai/workbench/deploy-notebook?download_url=https://raw.githubusercontent.com/GoogleCloudPlatform/generative-ai/main/gemini/prompts/prompt_optimizer/vertex_ai_prompt_optimizer_sdk.ipynb\">\n",
-    "      <img src=\"https://www.gstatic.com/images/branding/gcpiconscolors/vertexai/v1/32px.svg\" alt=\"Vertex AI logo\"><br> Open in Vertex AI Workbench\n",
-    "    </a>\n",
-    "  </td>\n",
-    "  <td style=\"text-align: center\">\n",
-    "    <a href=\"https://github.com/GoogleCloudPlatform/generative-ai/blob/main/gemini/prompts/prompt_optimizer/vertex_ai_prompt_optimizer_sdk.ipynb\">\n",
-    "      <img width=\"32px\" src=\"https://upload.wikimedia.org/wikipedia/commons/9/91/Octicons-mark-github.svg\" alt=\"GitHub logo\"><br> View on GitHub\n",
-    "    </a>\n",
-    "  </td>\n",
-    "</table>\n",
-    "\n",
-    "<div style=\"clear: both;\"></div>\n",
-    "\n",
-    "<b>Share to:</b>\n",
-    "\n",
-    "<a href=\"https://www.linkedin.com/sharing/share-offsite/?url=https%3A//github.com/GoogleCloudPlatform/generative-ai/blob/main/gemini/prompts/prompt_optimizer/vertex_ai_prompt_optimizer_sdk.ipynb\" target=\"_blank\">\n",
-    "  <img width=\"20px\" src=\"https://upload.wikimedia.org/wikipedia/commons/8/81/LinkedIn_icon.svg\" alt=\"LinkedIn logo\">\n",
-    "</a>\n",
-    "\n",
-    "<a href=\"https://bsky.app/intent/compose?text=https%3A//github.com/GoogleCloudPlatform/generative-ai/blob/main/gemini/prompts/prompt_optimizer/vertex_ai_prompt_optimizer_sdk.ipynb\" target=\"_blank\">\n",
-    "  <img width=\"20px\" src=\"https://upload.wikimedia.org/wikipedia/commons/7/7a/Bluesky_Logo.svg\" alt=\"Bluesky logo\">\n",
-    "</a>\n",
-    "\n",
-    "<a href=\"https://twitter.com/intent/tweet?url=https%3A//github.com/GoogleCloudPlatform/generative-ai/blob/main/gemini/prompts/prompt_optimizer/vertex_ai_prompt_optimizer_sdk.ipynb\" target=\"_blank\">\n",
-    "  <img width=\"20px\" src=\"https://upload.wikimedia.org/wikipedia/commons/5/53/X_logo_2023_original.svg\" alt=\"X logo\">\n",
-    "</a>\n",
-    "\n",
-    "<a href=\"https://reddit.com/submit?url=https%3A//github.com/GoogleCloudPlatform/generative-ai/blob/main/gemini/prompts/prompt_optimizer/vertex_ai_prompt_optimizer_sdk.ipynb\" target=\"_blank\">\n",
-    "  <img width=\"20px\" src=\"https://redditinc.com/hubfs/Reddit%20Inc/Brand/Reddit_Logo.png\" alt=\"Reddit logo\">\n",
-    "</a>\n",
-    "\n",
-    "<a href=\"https://www.facebook.com/sharer/sharer.php?u=https%3A//github.com/GoogleCloudPlatform/generative-ai/blob/main/gemini/prompts/prompt_optimizer/vertex_ai_prompt_optimizer_sdk.ipynb\" target=\"_blank\">\n",
-    "  <img width=\"20px\" src=\"https://upload.wikimedia.org/wikipedia/commons/5/51/Facebook_f_logo_%282019%29.svg\" alt=\"Facebook logo\">\n",
-    "</a>            \n",
-    "\n",
-    "    "
-   ]
-  },
-  {
-   "cell_type": "markdown",
-   "metadata": {
-    "id": "0ccc35a93b9f"
-   },
-   "source": [
-    "| | | |\n",
-    "|-|-|-|\n",
-    "|Author | [Ivan Nardini](https://github.com/inardini)"
-   ]
-  },
-  {
-   "cell_type": "markdown",
-   "metadata": {
-    "id": "tvgnzT1CKxrO"
-   },
-   "source": [
-    "##  I. Overview\n",
-    "\n",
-    "When developing Generative AI (Gen AI) applications, prompt engineering poses challenges due to its time-consuming and error-prone nature. Significant effort is involved when crafting and inputting prompts to achieve successful task completion. With the frequent release of foundational models, you face the added burden of migrating working prompts from one model version to another.\n",
-    "\n",
-    "Vertex AI prompt optimizer aims to alleviate these challenges by providing you with an intelligent prompt optimization tool. With this tool you can both translate and optimize system instruction in the prompts and the best demonstrations (examples) for prompt templates, empowering you to shape LLM responses from any source model to a target Google model.\n"
-   ]
-  },
-  {
-   "cell_type": "markdown",
-   "metadata": {
-    "id": "4HKyj5KwYePX"
-   },
-   "source": [
-    "### Objective\n",
-    "\n",
-    "This notebook demostrates how to leverage Vertex AI prompt optimizer to optimize a simple prompt for a Gemini model with respect to a question-answering task. The goal is to use Vertex AI prompt optimizer to find the new prompt template that generates the most accurate and grounded responses.\n",
-    "\n",
-    "This tutorial uses the following Google Cloud ML services and resources:\n",
-    "\n",
-    "- Generative AI on Vertex AI\n",
-    "- Vertex AI prompt optimizer\n",
-    "- Vertex AI Gen AI evaluation\n",
-    "- Vertex AI Custom job\n",
-    "\n",
-    "The steps performed include:\n",
-    "\n",
-    "1. Define the prompt template you want to optimize.\n",
-    "2. Prepare the prompt optimization dataset.\n",
-    "3. Set target model and evaluation metric.\n",
-    "4. Set optimization mode and steps.\n",
-    "5. Run the automatic prompt optimization job.\n",
-    "6. Collect the best prompt template and evaluation metric.\n",
-    "7. Validate the best prompt template."
-   ]
-  },
-  {
-   "cell_type": "markdown",
-   "metadata": {
-    "id": "08d289fa873f"
-   },
-   "source": [
-    "### Dataset\n",
-    "\n",
-    "The dataset is a question-answering dataset generated by  a simple AI cooking assistant that provides suggestions on how to prepare healthier dishes.\n"
-   ]
-  },
-  {
-   "cell_type": "markdown",
-   "metadata": {
-    "id": "aed92deeb4a0"
-   },
-   "source": [
-    "### Costs\n",
-    "\n",
-    "This tutorial uses billable components of Google Cloud:\n",
-    "\n",
-    "* Vertex AI\n",
-    "* Cloud Storage\n",
-    "\n",
-    "Learn about [Vertex AI pricing](https://cloud.google.com/vertex-ai/pricing) and [Cloud Storage pricing](https://cloud.google.com/storage/pricing) and use the [Pricing Calculator](https://cloud.google.com/products/calculator/) to generate a cost estimate based on your projected usage."
-   ]
-  },
-  {
-   "cell_type": "markdown",
-   "metadata": {
-    "id": "61RBz8LLbxCR"
-   },
-   "source": [
-    "## II. Before you start"
-   ]
-  },
-  {
-   "cell_type": "markdown",
-   "metadata": {
-    "id": "No17Cw5hgx12"
-   },
-   "source": [
-    "### Install Vertex AI SDK for Python and other required packages\n"
-   ]
-  },
-  {
-   "cell_type": "code",
-   "execution_count": null,
-   "metadata": {
-    "id": "tFy3H3aPgx12"
-   },
-   "outputs": [],
-   "source": [
-    "%pip install --upgrade --quiet 'google-cloud-aiplatform[evaluation]'\n",
-    "%pip install --upgrade --quiet 'plotly' 'asyncio' 'tqdm' 'tenacity' 'etils' 'importlib_resources' 'fsspec' 'gcsfs' 'nbformat>=4.2.0'"
-   ]
-  },
-  {
-   "cell_type": "code",
-   "execution_count": null,
-   "metadata": {
-    "id": "e55e2195ce2d"
-   },
-   "outputs": [],
-   "source": [
-    "! mkdir -p ./tutorial/utils && wget https://raw.githubusercontent.com/GoogleCloudPlatform/generative-ai/main/gemini/prompts/prompt_optimizer/vapo_lib.py -P ./tutorial/utils"
-   ]
-  },
-  {
-   "cell_type": "markdown",
-   "metadata": {
-    "id": "R5Xep4W9lq-Z"
-   },
-   "source": [
-    "### Restart runtime (Colab only)\n",
-    "\n",
-    "To use the newly installed packages, you must restart the runtime on Google Colab."
-   ]
-  },
-  {
-   "cell_type": "code",
-   "execution_count": null,
-   "metadata": {
-    "id": "XRvKdaPDTznN"
-   },
-   "outputs": [],
-   "source": [
-    "import sys\n",
-    "\n",
-    "if \"google.colab\" in sys.modules:\n",
-    "    import IPython\n",
-    "\n",
-    "    app = IPython.Application.instance()\n",
-    "    app.kernel.do_shutdown(True)"
-   ]
-  },
-  {
-   "cell_type": "markdown",
-   "metadata": {
-    "id": "SbmM4z7FOBpM"
-   },
-   "source": [
-    "<div class=\"alert alert-block alert-warning\">\n",
-    "<b>⚠️ The kernel is going to restart. Wait until it's finished before continuing to the next step. ⚠️</b>\n",
-    "</div>\n"
-   ]
-  },
-  {
-   "cell_type": "markdown",
-   "metadata": {
-    "id": "dmWOrTJ3gx13"
-   },
-   "source": [
-    "### Authenticate your notebook environment (Colab only)\n",
-    "\n",
-    "Authenticate your environment on Google Colab.\n"
-   ]
-  },
-  {
-   "cell_type": "code",
-   "execution_count": null,
-   "metadata": {
-    "id": "NyKGtVQjgx13"
-   },
-   "outputs": [],
-   "source": [
-    "# import sys\n",
-    "\n",
-    "# if \"google.colab\" in sys.modules:\n",
-    "#     from google.colab import auth\n",
-    "\n",
-    "#     auth.authenticate_user()"
-   ]
-  },
-  {
-   "cell_type": "markdown",
-   "metadata": {
-    "id": "DF4l8DTdWgPY"
-   },
-   "source": [
-    "### Set Google Cloud project information\n",
-    "\n",
-    "To get started using Vertex AI, you must have an existing Google Cloud project and [enable the Vertex AI API](https://console.cloud.google.com/flows/enableapi?apiid=aiplatform.googleapis.com).\n",
-    "\n",
-    "Learn more about [setting up a project and a development environment](https://cloud.google.com/vertex-ai/docs/start/cloud-environment)."
-   ]
-  },
-  {
-   "cell_type": "markdown",
-   "metadata": {
-    "id": "WReHDGG5g0XY"
-   },
-   "source": [
-    "#### Set your project ID and project number"
-   ]
-  },
-  {
-   "cell_type": "code",
-   "execution_count": null,
-   "metadata": {
-    "id": "oM1iC_MfAts1"
-   },
-   "outputs": [],
-   "source": [
-    "PROJECT_ID = \"[your-project-id]\"  # @param {type:\"string\"\n",
-    "\n",
-    "# Set the project id\n",
-    "! gcloud config set project {PROJECT_ID}"
-   ]
-  },
-  {
-   "cell_type": "code",
-   "execution_count": null,
-   "metadata": {
-    "id": "11a4349d673e"
-   },
-   "outputs": [],
-   "source": [
-    "PROJECT_NUMBER = !gcloud projects describe {PROJECT_ID} --format=\"get(projectNumber)\"[0]\n",
-    "PROJECT_NUMBER = PROJECT_NUMBER[0]"
-   ]
-  },
-  {
-   "cell_type": "markdown",
-   "metadata": {
-    "id": "region"
-   },
-   "source": [
-    "#### Region\n",
-    "\n",
-    "You can also change the `REGION` variable used by Vertex AI. Learn more about [Vertex AI regions](https://cloud.google.com/vertex-ai/docs/general/locations)."
-   ]
-  },
-  {
-   "cell_type": "code",
-   "execution_count": null,
-   "metadata": {
-    "id": "I6FmBV2_0fBP"
-   },
-   "outputs": [],
-   "source": [
-    "REGION = \"us-central1\"  # @param {type: \"string\"}"
-   ]
-  },
-  {
-   "cell_type": "markdown",
-   "metadata": {
-    "id": "zgPO1eR3CYjk"
-   },
-   "source": [
-    "#### Create a Cloud Storage bucket\n",
-    "\n",
-    "Create a storage bucket to store intermediate artifacts such as datasets."
-   ]
-  },
-  {
-   "cell_type": "code",
-   "execution_count": null,
-   "metadata": {
-    "id": "MzGDU7TWdts_"
-   },
-   "outputs": [],
-   "source": [
-    "BUCKET_NAME = \"your-bucket-name-{PROJECT_ID}-unique\"  # @param {type:\"string\"}\n",
-    "\n",
-    "BUCKET_URI = f\"gs://{BUCKET_NAME}\"  # @param {type:\"string\"}"
-   ]
-  },
-  {
-   "cell_type": "code",
-   "execution_count": null,
-   "metadata": {
-    "id": "NIq7R4HZCfIc"
-   },
-   "outputs": [],
-   "source": [
-    "! gsutil mb -l {REGION} -p {PROJECT_ID} {BUCKET_URI}"
-   ]
-  },
-  {
-   "cell_type": "markdown",
-   "metadata": {
-    "id": "set_service_account"
-   },
-   "source": [
-    "#### Service Account and permissions\n",
-    "\n",
-    "Vertex AI Automated Prompt Design requires a service account with the following permissions:\n",
-    "\n",
-    "-   `Vertex AI User` to call Vertex LLM API\n",
-    "-   `Storage Object Admin` to read and write to your GCS bucket.\n",
-    "-   `Artifact Registry Reader` to download the pipeline template from Artifact Registry.\n",
-    "\n",
-    "[Check out the documentation](https://cloud.google.com/iam/docs/manage-access-service-accounts#iam-view-access-sa-gcloud) to learn how to grant those permissions to a single service account."
-   ]
-  },
-  {
-   "cell_type": "markdown",
-   "metadata": {
-    "id": "VX9tpdtuQI5L"
-   },
-   "source": [
-    "> If you run following commands using Vertex AI Workbench, run directly in the terminal.\n"
-   ]
-  },
-  {
-   "cell_type": "code",
-   "execution_count": null,
-   "metadata": {
-    "id": "ssUJJqXJJHgC"
-   },
-   "outputs": [],
-   "source": [
-    "SERVICE_ACCOUNT = f\"{PROJECT_NUMBER}-compute@developer.gserviceaccount.com\""
-   ]
-  },
-  {
-   "cell_type": "code",
-   "execution_count": null,
-   "metadata": {
-    "id": "wqOHg5aid6HP"
-   },
-   "outputs": [],
-   "source": [
-    "for role in ['aiplatform.user', 'storage.objectAdmin', 'artifactregistry.reader']:\n",
-    "\n",
-    "    ! gcloud projects add-iam-policy-binding {PROJECT_ID} \\\n",
-    "      --member=serviceAccount:{SERVICE_ACCOUNT} \\\n",
-    "      --role=roles/{role} --condition=None"
-   ]
-  },
-  {
-   "cell_type": "markdown",
-   "metadata": {
-    "id": "Ek1-iTbPjzdJ"
-   },
-   "source": [
-    "### Set tutorial folder and workspace\n",
-    "\n",
-    "Set a local folder to collect and organize data and any tutorial artifacts."
-   ]
-  },
-  {
-   "cell_type": "code",
-   "execution_count": null,
-   "metadata": {
-    "id": "BbfKRabXj3la"
-   },
-   "outputs": [],
-   "source": [
-    "from pathlib import Path as path\n",
-    "\n",
-    "ROOT_PATH = path.cwd()\n",
-    "TUTORIAL_PATH = ROOT_PATH / \"tutorial\"\n",
-    "TUTORIAL_PATH.mkdir(parents=True, exist_ok=True)"
-   ]
-  },
-  {
-   "cell_type": "markdown",
-   "metadata": {
-    "id": "BaNdfftpXTIX"
-   },
-   "source": [
-    "Set an associated workspace to store prompt optimization results on Cloud Storage bucket."
-   ]
-  },
-  {
-   "cell_type": "code",
-   "execution_count": null,
-   "metadata": {
-    "id": "joJPc3FmX1fk"
-   },
-   "outputs": [],
-   "source": [
-    "from etils import epath\n",
-    "\n",
-    "WORKSPACE_URI = epath.Path(BUCKET_URI) / \"optimization\"\n",
-    "INPUT_DATA_URI = epath.Path(WORKSPACE_URI) / \"data\"\n",
-    "\n",
-    "WORKSPACE_URI.mkdir(parents=True, exist_ok=True)\n",
-    "INPUT_DATA_URI.mkdir(parents=True, exist_ok=True)"
-   ]
-  },
-  {
-   "cell_type": "markdown",
-   "metadata": {
-    "id": "960505627ddf"
-   },
-   "source": [
-    "### Import libraries\n",
-    "\n",
-    "Import required libraries."
-   ]
-  },
-  {
-   "cell_type": "code",
-   "execution_count": null,
-   "metadata": {
-    "id": "PyQmSRbKA8r-"
-   },
-   "outputs": [],
-   "source": [
-    "# Tutorial\n",
-    "from argparse import Namespace\n",
-    "import json\n",
-    "\n",
-    "# General\n",
-    "import logging\n",
-    "import warnings\n",
-    "\n",
-    "from IPython.display import HTML, display\n",
-    "from google.cloud import aiplatform\n",
-    "import pandas as pd\n",
-    "from sklearn.model_selection import train_test_split\n",
-    "from tutorial.utils import vapo_lib"
-   ]
-  },
-  {
-   "cell_type": "markdown",
-   "metadata": {
-    "id": "820DIvw1o8tB"
-   },
-   "source": [
-    "### Libraries logging\n",
-    "\n",
-    "Configure logging for libraries to display output within the notebook."
-   ]
-  },
-  {
-   "cell_type": "code",
-   "execution_count": null,
-   "metadata": {
-    "id": "HKc4ZdUBo_SM"
-   },
-   "outputs": [],
-   "source": [
-    "warnings.filterwarnings(\"ignore\")\n",
-    "logging.getLogger(\"urllib3.connectionpool\").setLevel(logging.ERROR)"
-   ]
-  },
-  {
-   "cell_type": "markdown",
-   "metadata": {
-    "id": "gxc7q4r-DFH4"
-   },
-   "source": [
-    "### Define constants\n",
-    "\n",
-    "Define some tutorial constants."
-   ]
-  },
-  {
-   "cell_type": "code",
-   "execution_count": null,
-   "metadata": {
-    "id": "0Y5t67f3DHNm"
-   },
-   "outputs": [],
-   "source": [
-    "INPUT_DATA_FILE_URI = \"gs://github-repo/prompts/prompt_optimizer/rag_qa_dataset.jsonl\"\n",
-    "\n",
-    "EXPERIMENT_NAME = \"qa-prompt-eval\"\n",
-    "INPUT_OPTIMIZATION_DATA_URI = epath.Path(WORKSPACE_URI) / \"prompt_optimization_data\"\n",
-    "INPUT_OPTIMIZATION_DATA_FILE_URI = str(\n",
-    "    INPUT_DATA_URI / \"prompt_optimization_dataset.jsonl\"\n",
-    ")\n",
-    "OUTPUT_OPTIMIZATION_DATA_URI = epath.Path(WORKSPACE_URI) / \"optimization_jobs\"\n",
-    "APD_CONTAINER_URI = (\n",
-    "    \"us-docker.pkg.dev/vertex-ai-restricted/builtin-algorithm/apd:preview_v1_0\"\n",
-    ")\n",
-    "CONFIG_FILE_URI = str(WORKSPACE_URI / \"config\" / \"config.json\")"
-   ]
-  },
-  {
-   "cell_type": "markdown",
-   "metadata": {
-    "id": "init_aip:mbsdk,all"
-   },
-   "source": [
-    "### Initialize Vertex AI SDK for Python\n",
-    "\n",
-    "Initialize the Vertex AI SDK for Python for your project."
-   ]
-  },
-  {
-   "cell_type": "code",
-   "execution_count": null,
-   "metadata": {
-    "id": "bQMc2Uwf0fBQ"
-   },
-   "outputs": [],
-   "source": [
-    "aiplatform.init(project=PROJECT_ID, location=REGION, staging_bucket=BUCKET_URI)"
-   ]
-  },
-  {
-   "cell_type": "markdown",
-   "metadata": {
-    "id": "EdvJRUWRNGHE"
-   },
-   "source": [
-    "## III. Automated prompt design with Vertex AI prompt optimizer"
-   ]
-  },
-  {
-   "cell_type": "markdown",
-   "metadata": {
-    "id": "mmTotjRAJplw"
-   },
-   "source": [
-    "### Load the dataset\n",
-    "\n",
-    "Load the cooking question-answer dataset from a Google Cloud Storage bucket. The dataset contains the following columns:\n",
-    "\n",
-    "*   `user_question`: The cooking question posed by the user to the AI cooking assistant.\n",
-    "*   `context`: Relevant information retrieved to answer the user's question.\n",
-    "*   `prompt`: The content fed to the language model to generate an answer.\n",
-    "*   `answer`: The generated answer from the language model.\n",
-    "*   `reference`: The ground truth answer—the ideal response the user expects from the AI cooking assistant."
-   ]
-  },
-  {
-   "cell_type": "code",
-   "execution_count": null,
-   "metadata": {
-    "id": "LA7aG08wJtVm"
-   },
-   "outputs": [],
-   "source": [
-    "prompt_optimization_df = pd.read_json(INPUT_DATA_FILE_URI, lines=True)"
-   ]
-  },
-  {
-   "cell_type": "code",
-   "execution_count": null,
-   "metadata": {
-    "id": "1xn-pz3v5HVK"
-   },
-   "outputs": [],
-   "source": [
-    "prompt_optimization_df.head()"
-   ]
-  },
-  {
-   "cell_type": "markdown",
-   "metadata": {
-    "id": "E2l7JwuDcPqX"
-   },
-   "source": [
-    "Print an example of the cooking question-answer dataset.  "
-   ]
-  },
-  {
-   "cell_type": "code",
-   "execution_count": null,
-   "metadata": {
-    "id": "PsXdJBJXiaVH"
-   },
-   "outputs": [],
-   "source": [
-    "vapo_lib.print_df_rows(prompt_optimization_df, n=1)"
-   ]
-  },
-  {
-   "cell_type": "markdown",
-   "metadata": {
-    "id": "E5SmBApC-WDg"
-   },
-   "source": [
-    "### Evaluate the system instruction in the original prompt template\n",
-    "\n",
-    "Assess the original prompt's effectiveness for our AI cooking assistant's question-answering task using Vertex AI's Gen AI Evaluation service. This service offers various metrics and methods to evaluate generative models, which enables comparing the model's performance against our own expectations and criteria.\n",
-    "\n",
-    "Specifically, you focus on the quality and groundedness of the answers generated in response to the prompt using a test dataset.\n",
-    "\n",
-    "To learn more, see [Gen AI evaluation service overview](https://cloud.google.com/vertex-ai/generative-ai/docs/models/evaluation-overview).  \n"
-   ]
-  },
-  {
-   "cell_type": "code",
-   "execution_count": null,
-   "metadata": {
-    "id": "KhWt4iaGRBdl"
-   },
-   "outputs": [],
-   "source": [
-    "train_prompt_optimization_df, test_prompt_optimization_df = train_test_split(\n",
-    "    prompt_optimization_df, test_size=0.3, random_state=8\n",
-    ")"
-   ]
-  },
-  {
-   "cell_type": "code",
-   "execution_count": null,
-   "metadata": {
-    "id": "qA-dl76E-H23"
-   },
-   "outputs": [],
-   "source": [
-    "evaluation_qa_results = [\n",
-    "    (\n",
-    "        \"qa_eval_result_without_prompt_optimization\",\n",
-    "        vapo_lib.evaluate_task(\n",
-    "            df=test_prompt_optimization_df,\n",
-    "            prompt_col=\"prompt\",\n",
-    "            reference_col=\"reference\",\n",
-    "            response_col=\"answer\",\n",
-    "            experiment_name=EXPERIMENT_NAME,\n",
-    "            eval_metrics=[\"question_answering_quality\", \"groundedness\"],\n",
-    "            eval_sample_n=len(test_prompt_optimization_df),\n",
-    "        ),\n",
-    "    )\n",
-    "]"
-   ]
-  },
-  {
-   "cell_type": "markdown",
-   "metadata": {
-    "id": "_9ZMmVHZfl5O"
-   },
-   "source": [
-    "Plot the evaluation metrics."
-   ]
-  },
-  {
-   "cell_type": "code",
-   "execution_count": null,
-   "metadata": {
-    "id": "yTZKlgOk-0qz"
-   },
-   "outputs": [],
-   "source": [
-    "vapo_lib.plot_eval_metrics(evaluation_qa_results)"
-   ]
-  },
-  {
-   "cell_type": "markdown",
-   "metadata": {
-    "id": "Rp1n1aMACzSW"
-   },
-   "source": [
-    "### Optimize the prompt template with Vertex AI prompt optimizer\n"
-   ]
-  },
-  {
-   "cell_type": "markdown",
-   "metadata": {
-    "id": "h1650lf3X8xW"
-   },
-   "source": [
-    "#### Prepare the prompt template you want to optimize\n",
-    "\n",
-    "A prompt consists of two key parts:\n",
-    "\n",
-    "* **System Instruction Template** which is a fixed part of the prompt that control or alter the model's behavior across all queries for a given task.\n",
-    "\n",
-    "* **Prompt Template** which is a dynamic part of the prompt that changes based on the task. Prompt template includes examples, context, task and more. To learn more, see [components of a prompt](https://cloud.google.com/vertex-ai/generative-ai/docs/learn/prompts/prompt-design-strategies#components-of-a-prompt) in the official documentation.\n",
-    "\n",
-    "In this scenario, you use Vertex AI prompt optimizer to optimize a simple system instruction template.\n",
-    "\n",
-    "And you use some examples in the remaining prompt template for evaluating different instruction templates along the optimization process."
-   ]
-  },
-  {
-   "cell_type": "markdown",
-   "metadata": {
-    "id": "2OCPxSxsEZJ6"
-   },
-   "source": [
-    "> **Note**: Having the `target` placeholder in the prompt template is optional. It represents the prompt's ground truth response in your prompt optimization dataset that you aim to optimize for your templates. If you don't have the prompt's ground truth response, remember to set the `source_model` parameter to your prompt optimizer configuration (see below) instead of adding ground truth responses. Vertex AI prompt optimizer would run your sample prompts on the source model to generate the ground truth responses for you.\n"
-   ]
-  },
-  {
-   "cell_type": "code",
-   "execution_count": null,
-   "metadata": {
-    "id": "oberF30r1ZgF"
-   },
-   "outputs": [],
-   "source": [
-    "SYSTEM_INSTRUCTION_TEMPLATE = \"\"\"\n",
-    "Given a question with context, provide the correct answer to the question.\n",
-    "\"\"\"\n",
-    "\n",
-    "PROMPT_TEMPLATE = \"\"\"\n",
-    "Some examples of correct answer to a question are:\n",
-    "Question: {question}\n",
-    "Context: {ctx}\n",
-    "Answer: {target}\n",
-    "\"\"\""
-   ]
-  },
-  {
-   "cell_type": "markdown",
-   "metadata": {
-    "id": "a1TCgXsrXztm"
-   },
-   "source": [
-    "#### Prepare the prompt optimization dataset\n",
-    "\n",
-    "To use Vertex AI prompt optimizer, you'll need a CSV or JSONL file with labeled examples.  These examples should follow a specific naming convention. For details see [Optimize prompts](https://cloud.google.com/vertex-ai/generative-ai/docs/learn/prompts/prompt-optimizer).\n"
-   ]
-  },
-  {
-   "cell_type": "markdown",
-   "metadata": {
-    "id": "7nCeas2eEirf"
-   },
-   "source": [
-    "> **Note**: For effective **prompt optimization**, provide a dataset of examples where your model is poor in performance when using current system instruction template. For reliable results, use 50-100 distinct samples.\n",
-    "\n",
-    "> In case of **prompt migration**, consider using the source model to label examples that the target model struggles with, helping to identify areas for improvement.\n"
-   ]
-  },
-  {
-   "cell_type": "code",
-   "execution_count": null,
-   "metadata": {
-    "id": "Yd2YDw5q1cAT"
-   },
-   "outputs": [],
-   "source": [
-    "prepared_train_prompt_optimization_df = train_prompt_optimization_df.copy()\n",
-    "\n",
-    "# Prepare optimization dataset columns\n",
-    "prepared_train_prompt_optimization_df = prepared_train_prompt_optimization_df.rename(\n",
-    "    columns={\"user_question\": \"question\", \"context\": \"ctx\", \"reference\": \"target\"}\n",
-    ")\n",
-    "\n",
-    "# Remove uneccessary columns\n",
-    "prepared_train_prompt_optimization_df = prepared_train_prompt_optimization_df.drop(\n",
-    "    columns=[\"prompt\", \"answer\"]\n",
-    ")\n",
-    "\n",
-    "# Reorder columns\n",
-    "prepared_train_prompt_optimization_df = prepared_train_prompt_optimization_df[\n",
-    "    [\"question\", \"ctx\", \"target\"]\n",
-    "]"
-   ]
-  },
-  {
-   "cell_type": "markdown",
-   "metadata": {
-    "id": "ZbTqB2o5ZslT"
-   },
-   "source": [
-    "Print some examples of the prompt optimization dataset.  "
-   ]
-  },
-  {
-   "cell_type": "code",
-   "execution_count": null,
-   "metadata": {
-    "id": "_DUFEAb82eEi"
-   },
-   "outputs": [],
-   "source": [
-    "prepared_train_prompt_optimization_df.head()"
-   ]
-  },
-  {
-   "cell_type": "markdown",
-   "metadata": {
-    "id": "nF3XY_d_yB-K"
-   },
-   "source": [
-    "#### Upload samples to bucket\n",
-    "\n",
-    "Once you prepare your prompt optimization dataset, you can upload them on Cloud Storage bucket."
-   ]
-  },
-  {
-   "cell_type": "code",
-   "execution_count": null,
-   "metadata": {
-    "id": "155paLgGUXOm"
-   },
-   "outputs": [],
-   "source": [
-    "prepared_train_prompt_optimization_df.to_json(\n",
-    "    INPUT_OPTIMIZATION_DATA_FILE_URI, orient=\"records\", lines=True\n",
-    ")"
-   ]
-  },
-  {
-   "cell_type": "markdown",
-   "metadata": {
-    "id": "F5RD0l2xX-FI"
-   },
-   "source": [
-    "#### Configure optimization settings\n",
-    "\n",
-    "Vertex AI prompt optimizer lets you control the optimization process by specifying what to optimize (instructions only, demonstrations only, or both), providing a system instruction and prompt template, and selecting the target model.  You can optionally refine the optimization with some advanced settings like its duration and the number of optimization iterations it runs, which models the Vertex AI prompt optimizer uses, and other parameters to control the structure and content of prompts.\n",
-    "\n",
-    "Below are some common and recommended default configurations. For more advanced control, you can learn and explore more about all the parameters and how to best use them in the [detailed documentation](https://cloud.google.com/vertex-ai/generative-ai/docs/learn/prompts/prompt-optimizer).\n"
-   ]
-  },
-  {
-   "cell_type": "code",
-   "execution_count": null,
-   "metadata": {
-    "id": "sFHutXhgeqRx"
-   },
-   "outputs": [],
-   "source": [
-    "PROMPT_OPTIMIZATION_JOB = \"auto-prompt-design-job-\" + vapo_lib.get_id()\n",
-    "OUTPUT_OPTIMIZATION_RUN_URI = str(\n",
-    "    OUTPUT_OPTIMIZATION_DATA_URI / PROMPT_OPTIMIZATION_JOB\n",
-    ")\n",
-    "\n",
-    "args = Namespace(\n",
-    "    # Basic configuration\n",
-    "    system_instruction=SYSTEM_INSTRUCTION_TEMPLATE,  # System instructions for the target model. String.\n",
-    "    prompt_template=PROMPT_TEMPLATE,  # Template for prompts,  String.\n",
-    "    target_model=\"gemini-1.5-flash-001\",  # Target model for optimization. String. Supported models: \"gemini-1.5-flash-002\", \"gemini-1.5-pro-002\", \"gemini-1.5-flash-001\", \"gemini-1.5-pro-001\", \"gemini-1.0-pro-001\", \"gemini-1.0-pro-002\", \"gemini-1.0-ultra-001\", \"text-bison@001\", \"text-bison@002\", \"text-bison32k@002\", \"text-unicorn@001\"\n",
-    "    optimization_mode=\"instruction\",  # Optimization mode. String. Supported modes: \"instruction\", \"demonstration\", \"instruction_and_demo\"\n",
-    "    eval_metrics_types=[\n",
-    "        \"question_answering_correctness\",\n",
-    "        \"groundedness\",\n",
-    "    ],  # List of evaluation metrics. List of strings. Supported metrics: \"bleu\", \"coherence\", \"exact_match\", \"fluidity\", \"fulfillment\", \"groundedness\", \"rouge_1\", \"rouge_2\", \"rouge_l\", \"rouge_l_sum\", \"safety\", \"question_answering_correctness\", \"question_answering_helpfulness\", \"question_answering_quality\", \"question_answering_relevance\", \"summarization_helpfulness\", \"summarization_quality\", \"summarization_verbosity\", \"tool_name_match\", \"tool_parameter_key_match\", \"tool_parameter_kv_match\"\n",
-    "    eval_metrics_weights=[\n",
-    "        0.9,\n",
-    "        0.1,\n",
-    "    ],  # Weights for evaluation metrics. List of floats.  Length must match eval_metrics_types.  Should sum to 1.\n",
-    "    aggregation_type=\"weighted_sum\",  # Aggregation type for evaluation metrics. String. Supported aggregation types: \"weighted_sum\", \"weighted_average\"\n",
-    "    input_data_path=INPUT_OPTIMIZATION_DATA_FILE_URI,  # Cloud Storage URI to input optimization data. String.\n",
-    "    output_path=OUTPUT_OPTIMIZATION_RUN_URI,  # Cloud Storage URI to save optimization results. String.\n",
-    "    project=PROJECT_ID,  # Google Cloud project ID. String.\n",
-    "    # (Optional) Advanced configuration\n",
-    "    num_steps=10,  # Number of iterations in instruction optimization mode. Integer between 10 and 20.\n",
-    "    num_template_eval_per_step=2,  # Number of system instructions generated and evaluated in instruction and instruction_and_demo mode. Integer between 1 and 4.\n",
-    "    num_demo_set_candidates=10,  # Number of demonstrations evaluated in instruction and instruction_and_demo mode. Integer between 10 and 30.\n",
-    "    demo_set_size=3,  # Number of demonstrations generated per prompt. Integer between 3 and 6.\n",
-    "    target_model_location=\"us-central1\",  # Location of the target model. String. Default us-central1.\n",
-    "    optimizer_model=\"gemini-1.5-pro-001\",  # Optimization model. String. Supported models: \"gemini-1.5-flash-002\", \"gemini-1.5-pro-002\", \"gemini-1.5-flash-001\", \"gemini-1.5-pro-001\", \"gemini-1.0-pro-001\", \"gemini-1.0-pro-002\", \"gemini-1.0-ultra-001\", \"text-bison@001\", \"text-bison@002\", \"text-bison32k@002\", \"text-unicorn@001\"\n",
-    "    optimizer_model_location=\"us-central1\",  # Location of the optimization model. String. Default us-central1.\n",
-    "    eval_model=\"gemini-1.5-pro-001\",  # Evaluation model. String. Supported models: \"gemini-1.5-flash-002\", \"gemini-1.5-pro-002\", \"gemini-1.5-flash-001\", \"gemini-1.5-pro-001\", \"gemini-1.0-pro-001\", \"gemini-1.0-pro-002\", \"gemini-1.0-ultra-001\", \"text-bison@001\", \"text-bison@002\", \"text-bison32k@002\", \"text-unicorn@001\"\n",
-    "    eval_model_location=\"us-central1\",  # Location of the evaluation model. String. Default us-central1.\n",
-    "    source_model=\"\",  # Google model that the system instructions and prompts were previously used with. String. Not needed if you provide target column.\n",
-    "    source_model_location=\"\",  # Location of the source model. String. Default us-central1. Not needed if you provide target column.\n",
-    "    target_model_qps=1,  # The queries per second (QPS) sent to the target model. Integer greater or equal than 1 depending on your quota.\n",
-    "    optimizer_model_qps=1,  # The queries per second (QPS) sent to the optimization model. Integer greater or equal than 1 depending on your quota.\n",
-    "    eval_qps=1,  # The queries per second (QPS) sent to the eval model. Integer greater or equal than 1 depending on your quota.\n",
-    "    source_model_qps=\"\",  # The queries per second (QPS) sent to the source model. Integer greater or equal than 1 depending on your quota.\n",
-    "    response_mime_type=\"application/json\",  # MIME response type that the target model uses. String. Supported response: text/plain, application/json.\n",
-    "    response_schema=\"\",  # Response schema that the target model uses to generate answers. String.\n",
-    "    language=\"English\",  # Language of the system instructions. String. Supported languages: \"English\", \"French\", \"German\", \"Hebrew\", \"Hindi\", \"Italian\", \"Japanese\", \"Korean\", \"Portuguese\", \"Simplified Chinese\", \"Spanish\", \"Traditional Chinese\"\n",
-    "    placeholder_to_content=json.loads(\n",
-    "        \"{}\"\n",
-    "    ),  # Placeholder to replace any parameter in the system instruction. Dict.\n",
-    "    data_limit=50,  # Amount of data used for validation. Integer between 5 and 100.\n",
-    ")"
-   ]
-  },
-  {
-   "cell_type": "markdown",
-   "metadata": {
-    "id": "Jd_uzQYQx6L7"
-   },
-   "source": [
-    "#### Upload Vertex AI prompt optimizer config to Cloud Storage\n",
-    "\n",
-    "After define the Vertex AI prompt optimizer configuration, upload them on Cloud Storage bucket.\n"
-   ]
-  },
-  {
-   "cell_type": "code",
-   "execution_count": null,
-   "metadata": {
-    "id": "iqiv8ApR_SAM"
-   },
-   "outputs": [],
-   "source": [
-    "args = vars(args)\n",
-    "\n",
-    "with epath.Path(CONFIG_FILE_URI).open(\"w\") as config_file:\n",
-    "    json.dump(args, config_file)\n",
-    "config_file.close()"
-   ]
-  },
-  {
-   "cell_type": "markdown",
-   "metadata": {
-    "id": "spqgBT8hYAle"
-   },
-   "source": [
-    "#### Run the automatic prompt optimization job\n",
-    "\n",
-    "Now you are ready to run your first Vertex AI prompt optimizer job using the Vertex AI SDK for Python.\n"
-   ]
-  },
-  {
-   "cell_type": "markdown",
-   "metadata": {
-    "id": "nmuRfNlCHuiw"
-   },
-   "source": [
-    "> This prompt optimization job requires ~ 40 minutes to run.\n",
-    "\n",
-    "> Be sure you have provisioned enough queries per minute (QPM) quota implementing the recommended QPM for each model. If you configure the Vertex AI prompt optimizer with a QPM that is higher than the QPM than you have access to, the job might fail. [Check out](https://cloud.google.com/vertex-ai/generative-ai/docs/learn/prompts/prompt-optimizer#before-you-begin) the documentation to know more.\n"
-   ]
-  },
-  {
-   "cell_type": "code",
-   "execution_count": null,
-   "metadata": {
-    "id": "GtPnvKIpUQ3q"
-   },
-   "outputs": [],
-   "source": [
-    "WORKER_POOL_SPECS = [\n",
-    "    {\n",
-    "        \"machine_spec\": {\n",
-    "            \"machine_type\": \"n1-standard-4\",\n",
-    "        },\n",
-    "        \"replica_count\": 1,\n",
-    "        \"container_spec\": {\n",
-    "            \"image_uri\": APD_CONTAINER_URI,\n",
-    "            \"args\": [\"--config=\" + CONFIG_FILE_URI],\n",
-    "        },\n",
-    "    }\n",
-    "]\n",
-    "\n",
-    "custom_job = aiplatform.CustomJob(\n",
-    "    display_name=PROMPT_OPTIMIZATION_JOB,\n",
-    "    worker_pool_specs=WORKER_POOL_SPECS,\n",
-    ")\n",
-    "\n",
-    "custom_job.run(service_account=SERVICE_ACCOUNT, sync=False)"
-   ]
-  },
-  {
-   "cell_type": "markdown",
-   "metadata": {
-    "id": "3YwwKBhtJ4ut"
-   },
-   "source": [
-    "### Collect and display the optimization results\n",
-    "\n",
-    "Vertex AI prompt optimizer returns both optimized templates and evaluation results for either instruction, or demostrations, or both depending on the optimization mode you define as JSONL files on Cloud Storage bucket. Those results help you understand the optimization process.\n",
-    "\n",
-    "In this case, you want to collect the optimized templates and evaluation results for the system instruction.\n",
-    "\n",
-    "Below you use a helper function to display those results."
-   ]
-  },
-  {
-   "cell_type": "code",
-   "execution_count": null,
-   "metadata": {
-    "id": "-6ohF0LJIhvU"
-   },
-   "outputs": [],
-   "source": [
-    "results_ui = vapo_lib.ResultsUI(OUTPUT_OPTIMIZATION_RUN_URI)\n",
-    "results_df_html = \"\"\"\n",
-    "\n",
-    "\"\"\"\n",
-    "\n",
-    "display(HTML(results_df_html))\n",
-    "display(results_ui.get_container())"
-   ]
-  },
-  {
-   "cell_type": "markdown",
-   "metadata": {
-    "id": "TrMrbcA5Gzep"
-   },
-   "source": [
-    "### Evaluate the new prompt template with the optimized instruction."
-   ]
-  },
-  {
-   "cell_type": "markdown",
-   "metadata": {
-    "id": "bGRELw3U3I28"
-   },
-   "source": [
-    "#### Generate new responses using the optimized system instruction.\n",
-    "\n",
-    "Set the optimized system instruction template you get from Vertex AI prompt optimizer job."
-   ]
-  },
-  {
-   "cell_type": "code",
-   "execution_count": null,
-   "metadata": {
-    "id": "BVamCk10KYHu"
-   },
-   "outputs": [],
-   "source": [
-    "OPTIMIZED_SYSTEM_INSTRUCTION_TEMPLATE = \"You are a culinary expert. Use the provided cooking tips and your culinary expertise to answer the following question in a way that is comprehensive, engaging, and easy for a home cook to understand.\"  # @param {type:\"string\"}"
-   ]
-  },
-  {
-   "cell_type": "markdown",
-   "metadata": {
-    "id": "1U79bZ_KTM6T"
-   },
-   "source": [
-    "Prepare optimized prompts using the optimized system instruction template."
-   ]
-  },
-  {
-   "cell_type": "code",
-   "execution_count": null,
-   "metadata": {
-    "id": "GXDU_ydAG5ak"
-   },
-   "outputs": [],
-   "source": [
-    "OPTIMIZED_PROMPT_TEMPLATE = (\n",
-    "    OPTIMIZED_SYSTEM_INSTRUCTION_TEMPLATE\n",
-    "    + \"\\nQuestion: \\n{question}\"\n",
-    "    + \"\\nContext: \\n{context}\"\n",
-    "    + \"\\nAnswer:\"\n",
-    ")\n",
-    "\n",
-    "optimized_prompts = [\n",
-    "    OPTIMIZED_PROMPT_TEMPLATE.format(question=q, context=c)\n",
-    "    for q, c in zip(\n",
-    "        test_prompt_optimization_df[\"user_question\"].to_list(),\n",
-    "        test_prompt_optimization_df[\"context\"].to_list(),\n",
-    "    )\n",
-    "]"
-   ]
-  },
-  {
-   "cell_type": "markdown",
-   "metadata": {
-    "id": "sofPH74kT165"
-   },
-   "source": [
-    "Leverage Gemini API on Vertex AI to send parallel generation requests."
-   ]
-  },
-  {
-   "cell_type": "code",
-   "execution_count": null,
-   "metadata": {
-    "id": "qG6QJW8alttS"
-   },
-   "outputs": [],
-   "source": [
-    "gemini_llm = vapo_lib.init_new_model(model_name=\"gemini-1.5-flash-001\")\n",
-    "\n",
-    "gemini_predictions = [\n",
-    "    vapo_lib.async_generate(p, model=gemini_llm) for p in optimized_prompts\n",
-    "]\n",
-    "\n",
-    "gemini_predictions_col = await tqdm_asyncio.gather(*gemini_predictions)"
-   ]
-  },
-  {
-   "cell_type": "markdown",
-   "metadata": {
-    "id": "SEVi8m4gUMqP"
-   },
-   "source": [
-    "Prepare the test data and visualize the resulting dataset."
-   ]
-  },
-  {
-   "cell_type": "code",
-   "execution_count": null,
-   "metadata": {
-    "id": "8khmj0oATV7O"
-   },
-   "outputs": [],
-   "source": [
-    "test_prompt_optimization_df[\"optimized_prompt_with_vapo\"] = optimized_prompts\n",
-    "test_prompt_optimization_df[\"gemini_answer_with_vapo\"] = gemini_predictions_col"
-   ]
-  },
-  {
-   "cell_type": "code",
-   "execution_count": null,
-   "metadata": {
-    "id": "0s2pAKq4TaiJ"
-   },
-   "outputs": [],
-   "source": [
-    "vapo_lib.print_df_rows(test_prompt_optimization_df, n=1)"
-   ]
-  },
-  {
-   "cell_type": "markdown",
-   "metadata": {
-    "id": "D1wxiPhv21TT"
-   },
-   "source": [
-    "#### Evaluate new responses using Vertex AI Gen AI evaluation\n",
-    "\n",
-    "Use the generated responses with the optimized prompt to run a new round of evaluation with Vertex AI Gen AI Evaluation.\n"
-   ]
-  },
-  {
-   "cell_type": "code",
-   "execution_count": null,
-   "metadata": {
-    "id": "5Ebtvk0fKApV"
-   },
-   "outputs": [],
-   "source": [
-    "evaluation_qa_results.append(\n",
-    "    (\n",
-    "        \"qa_eval_result_new_model_with_prompt_optimization\",\n",
-    "        vapo_lib.evaluate_task(\n",
-    "            df=test_prompt_optimization_df,\n",
-    "            prompt_col=\"optimized_prompt_with_vapo\",\n",
-    "            reference_col=\"reference\",\n",
-    "            response_col=\"gemini_answer_with_vapo\",\n",
-    "            experiment_name=EXPERIMENT_NAME,\n",
-    "            eval_metrics=[\"question_answering_quality\", \"groundedness\"],\n",
-    "            eval_sample_n=len(test_prompt_optimization_df),\n",
-    "        ),\n",
-    "    )\n",
-    ")"
-   ]
-  },
-  {
-   "cell_type": "markdown",
-   "metadata": {
-    "id": "BkjdOy0IU1Y2"
-   },
-   "source": [
-    "Inspect evaluation results."
-   ]
-  },
-  {
-   "cell_type": "code",
-   "execution_count": null,
-   "metadata": {
-    "id": "wJXNAnJjmnga"
-   },
-   "outputs": [],
-   "source": [
-    "vapo_lib.plot_eval_metrics(evaluation_qa_results)"
-   ]
-  },
-  {
-   "cell_type": "markdown",
-   "metadata": {
-    "id": "2a4e033321ad"
-   },
-   "source": [
-    "## IV. Clean up"
-   ]
-  },
-  {
-   "cell_type": "code",
-   "execution_count": null,
-   "metadata": {
-    "id": "WRY_3wh1GVNm"
-   },
-   "outputs": [],
-   "source": [
-    "delete_bucket = False\n",
-    "delete_job = False\n",
-    "delete_experiment = False\n",
-    "delete_tutorial = False\n",
-    "\n",
-    "if delete_bucket:\n",
-    "    ! gsutil rm -r $BUCKET_URI\n",
-    "\n",
-    "if delete_job:\n",
-    "    custom_job.delete()\n",
-    "\n",
-    "if delete_experiment:\n",
-    "    experiment = aiplatform.Experiment(experiment_name=EXPERIMENT_NAME)\n",
-    "    experiment.delete()\n",
-    "\n",
-    "if delete_tutorial:\n",
-    "    import shutil\n",
-    "\n",
-    "    shutil.rmtree(str(TUTORIAL_PATH))"
-   ]
-  }
- ],
- "metadata": {
-  "colab": {
-   "name": "vertex_ai_prompt_optimizer_sdk.ipynb",
-   "toc_visible": true
-  },
-  "kernelspec": {
-   "display_name": "Python 3",
-   "name": "python3"
-  }
- },
- "nbformat": 4,
- "nbformat_minor": 0
->>>>>>> 6d74fa5d
 }