{
  "cells": [
    {
      "cell_type": "markdown",
      "metadata": {
        "id": "view-in-github"
      },
      "source": [
        "<a href=\"https://colab.research.google.com/github/GoogleCloudPlatform/generative-ai/blob/main/agents/gemini_data_analytics/intro_gemini_data_analytics_http.ipynb\" target=\"_parent\"><img src=\"https://colab.research.google.com/assets/colab-badge.svg\" alt=\"Open In Colab\"/></a>"
      ]
    },
    {
      "cell_type": "code",
      "execution_count": null,
      "metadata": {
        "id": "cfNFHkaMKA97"
      },
      "outputs": [],
      "source": [
        "# Copyright 2025 Google LLC\n",
        "#\n",
        "# Licensed under the Apache License, Version 2.0 (the \"License\");\n",
        "# you may not use this file except in compliance with the License.\n",
        "# You may obtain a copy of the License at\n",
        "#\n",
        "#     https://www.apache.org/licenses/LICENSE-2.0\n",
        "#\n",
        "# Unless required by applicable law or agreed to in writing, software\n",
        "# distributed under the License is distributed on an \"AS IS\" BASIS,\n",
        "# WITHOUT WARRANTIES OR CONDITIONS OF ANY KIND, either express or implied.\n",
        "# See the License for the specific language governing permissions and\n",
        "# limitations under the License."
      ]
    },
    {
      "cell_type": "markdown",
      "metadata": {
        "id": "jD4y5MNU_qi4"
      },
      "source": [
        "# Intro to Gemini Data Analytics "
      ]
    },
    {
      "cell_type": "markdown",
      "metadata": {
        "id": "RKVaW_pICJ2R"
      },
      "source": [
        "| Author |\n",
        "| --- |\n",
        "| [Aditya Verma](https://github.com/vermaAstra) |"
      ]
    },
    {
      "cell_type": "markdown",
      "metadata": {
        "id": "3Z7ymg4eGyeU"
      },
      "source": [
        "# Background and Overview\n",
        "The **Conversational Analytics API** lets you chat with your BigQuery or Looker data anywhere, including embedded Looker dashboards, Slack and other chat apps, or even your own web applications. Your team members can get answers where they need them, when they need them, in the applications they use every day. You can find the [Colab example with the Python SDK here](https://github.com/GoogleCloudPlatform/generative-ai/blob/main/agents/gemini_data_analytics/intro_gemini_data_analytics_sdk.ipynb). This is a **Pre-GA** product. See [documentation](https://cloud.google.com/gemini/docs/conversational-analytics-api/overview) for more details.\n",
        "\n",
        "Please provide feedback to conversational-analytics-api-feedback@google.com\n",
        "<br>\n",
        "### This notebook will help you\n",
        "1. Authenticate to Google Cloud\n",
        "2. Add data\n",
        "3. Perform agent operations (create, list, get, delete)\n",
        "4. Manage conversations (create, list, get)\n",
        "5. Ask questions with your agent\n"
      ]
    },
    {
      "cell_type": "markdown",
      "metadata": {
        "id": "d1divKxHBVyQ"
      },
      "source": [
        "# Get Started"
      ]
    },
    {
      "cell_type": "markdown",
      "metadata": {
        "id": "YGT_vK5nSrCB"
      },
      "source": [
        "## API Enablement\n",
        "\n",
        "**Please fill in the billing_project form field with your own Google Cloud project.  The project must have the following APIs enabled:**\n",
        "-  [cloudaicompanion API](https://console.cloud.google.com/apis/library/cloudaicompanion.googleapis.com)\n",
        "-  [Gemini Data Analytics API](https://console.cloud.google.com/apis/library/geminidataanalytics.googleapis.com)\n",
        "-  [BQ API](https://console.cloud.google.com/marketplace/product/google/bigquery.googleapis.com)\n",
        "-  [Dataform API](https://console.cloud.google.com/apis/library/dataform.googleapis.com)\n",
        "- [Vertex AI API](https://console.cloud.google.com/apis/library/aiplatform.googleapis.com)\n",
        "\n",
        "You may pass in any BigQuery project/dataset/table for which you have read permissions.\n"
      ]
    },
    {
      "cell_type": "markdown",
      "metadata": {
        "id": "DZz5XBuNSRb0"
      },
      "source": [
        "## Auth and Imports"
      ]
    },
    {
      "cell_type": "code",
      "execution_count": null,
      "metadata": {
        "id": "Skzx_KNaG3c-"
      },
      "outputs": [],
      "source": [
        "import json\n",
        "import json as json_lib\n",
        "\n",
        "from IPython.display import HTML, display\n",
        "import altair as alt\n",
        "from google.colab import auth\n",
        "import pandas as pd\n",
        "from pygments import formatters, highlight, lexers\n",
        "import requests\n",
        "\n",
        "auth.authenticate_user()\n",
        "\n",
        "access_token = !gcloud auth application-default print-access-token\n",
        "headers = {\n",
        "    \"Authorization\": f\"Bearer {access_token[0]}\",\n",
        "    \"Content-Type\": \"application/json\",\n",
        "}"
      ]
    },
    {
      "cell_type": "markdown",
      "metadata": {
        "id": "5nEg33LQ4AmH"
      },
      "source": [
        "# Datasource and Billing project\n",
        "\n",
        "\n",
        "*   Define your billing project within Google Cloud\n",
        "*   Link your agent to data sources (BigQuery, Looker, Looker Studio)\n"
      ]
    },
    {
      "cell_type": "code",
      "execution_count": null,
<<<<<<< HEAD
      "metadata": {},
=======
      "metadata": {
        "id": "a1fb79c902a9"
      },
>>>>>>> fbf744c7
      "outputs": [],
      "source": [
        "# @title Billing Project and Prompt (System Instruction)\n",
        "\n",
        "billing_project = \"[your-project-id]\"  # @param {type:\"string\"}\n",
        "\n",
        "location = \"global\"\n",
        "api_version = \"v1beta\"\n",
        "\n",
        "# provide critical context for your Conversational Analytics Agent here\n",
<<<<<<< HEAD
        "system_instruction = \"Think like an Analyst\" # @param {type:\"string\"}"
=======
        "system_instruction = \"Think like an Analyst\"  # @param {type:\"string\"}"
>>>>>>> fbf744c7
      ]
    },
    {
      "cell_type": "code",
      "execution_count": null,
<<<<<<< HEAD
      "metadata": {},
=======
      "metadata": {
        "id": "c46d107e7768"
      },
>>>>>>> fbf744c7
      "outputs": [],
      "source": [
        "# @title BigQuery Datasource\n",
        "\n",
        "bigquery_data_sources = {\n",
        "    \"bq\": {\n",
<<<<<<< HEAD
        "      \"tableReferences\": [\n",
        "        {\n",
        "          \"projectId\": \"bigquery-public-data\",\n",
        "          \"datasetId\": \"faa\",\n",
        "          \"tableId\": \"us_airports\"\n",
        "        },\n",
        "        {\n",
        "          \"projectId\": \"bigquery-public-data\",\n",
        "          \"datasetId\": \"san_francisco\",\n",
        "          \"tableId\": \"street_trees\"\n",
        "        },\n",
        "        # Add more table references here\n",
        "      ]\n",
=======
        "        \"tableReferences\": [\n",
        "            {\n",
        "                \"projectId\": \"bigquery-public-data\",\n",
        "                \"datasetId\": \"faa\",\n",
        "                \"tableId\": \"us_airports\",\n",
        "            },\n",
        "            {\n",
        "                \"projectId\": \"bigquery-public-data\",\n",
        "                \"datasetId\": \"san_francisco\",\n",
        "                \"tableId\": \"street_trees\",\n",
        "            },\n",
        "            # Add more table references here\n",
        "        ]\n",
>>>>>>> fbf744c7
        "    }\n",
        "}\n",
        "\n",
        "# optional example queries (only leveraged for BigQuery datasources currently)\n",
        "example_queries = [\n",
<<<<<<< HEAD
        "  {\n",
        "      \"naturalLanguageQuestion\": \"What is the highest observed positive longitude?\",\n",
        "      \"sqlQuery\": \"SELECT MAX(longitude) FROM airports\"\n",
        "  },\n",
=======
        "    {\n",
        "        \"naturalLanguageQuestion\": \"What is the highest observed positive longitude?\",\n",
        "        \"sqlQuery\": \"SELECT MAX(longitude) FROM airports\",\n",
        "    },\n",
>>>>>>> fbf744c7
        "]"
      ]
    },
    {
      "cell_type": "code",
      "execution_count": null,
<<<<<<< HEAD
      "metadata": {},
=======
      "metadata": {
        "id": "7ae7bc48aa40"
      },
>>>>>>> fbf744c7
      "outputs": [],
      "source": [
        "# @title Looker Datasource\n",
        "\n",
        "# When connecting to the Looker datasource, you can authenticate using either:\n",
        "# 1. client_id and client_secret\n",
        "# 2. access_token\n",
        "looker_credentials = {\n",
        "    \"oauth\": {\n",
        "        \"secret\": {\n",
        "          \"client_id\": \"Enter your Client ID Here\",\n",
        "          \"client_secret\": \"Enter your Client Secret Here\",\n",
        "        }\n",
        "    }\n",
        "}\n",
        "\n",
        "# Uncomment this and comment out the above one if you are using access_token for authentication\n",
        "# looker_credentials = {\n",
        "#     \"oauth\": {\n",
        "#         \"token\": {\n",
        "#           \"access_token\": \"your_looker_access_token\",\n",
        "#         }\n",
        "#     }\n",
        "# }\n",
        "\n",
        "\n",
<<<<<<< HEAD
        "\n",
        "# Looker datasource for PUBLIC Instance\n",
        "looker_data_source = {\n",
        "    \"looker\": {\n",
        "      \"explore_references\": [\n",
        "          {\n",
        "            \"looker_instance_uri\": \"https://my_company.looker.com\",\n",
        "            \"lookml_model\": \"my_model\",\n",
        "            \"explore\": \"my_explore\",\n",
        "          },\n",
        "      ],\n",
        "      # NOTE -\n",
        "      # 1. Do not pass looker credentials during create data agent.\n",
        "      # 2. Uncomment the below line only when running the method [Stateless Chat using inline context]\n",
        "      # \"credentials\": looker_credentials\n",
=======
        "# Looker datasource for PUBLIC Instance\n",
        "looker_data_source = {\n",
        "    \"looker\": {\n",
        "        \"explore_references\": [\n",
        "            {\n",
        "                \"looker_instance_uri\": \"https://my_company.looker.com\",\n",
        "                \"lookml_model\": \"my_model\",\n",
        "                \"explore\": \"my_explore\",\n",
        "            },\n",
        "        ],\n",
        "        # NOTE -\n",
        "        # 1. Do not pass looker credentials during create data agent.\n",
        "        # 2. Uncomment the below line only when running the method [Stateless Chat using inline context]\n",
        "        # \"credentials\": looker_credentials\n",
>>>>>>> fbf744c7
        "    }\n",
        "}\n",
        "\n",
        "\n",
<<<<<<< HEAD
        "\n",
=======
>>>>>>> fbf744c7
        "# # Looker datasource for PRIVATE Instance\n",
        "\n",
        "# looker_data_source = {\n",
        "#     \"looker\": {\n",
        "#       \"explore_references\": [\n",
        "#           {\n",
        "#             \"private_looker_instance_info\": {\n",
        "#                 \"looker_instance_id\": \"your_private_looker_instance_id\",\n",
        "#                 \"service_directory_name\": \"your_private_looker_instance_service_directory_name\",\n",
        "#             },\n",
        "#             \"lookml_model\": \"my_model\",\n",
        "#             \"explore\": \"my_explore\",\n",
        "#           },\n",
        "#       ],\n",
        "#       # NOTE -\n",
        "#       # 1. Do not pass looker credentials during create data agent.\n",
        "#       # 2. Uncomment the lines below only when running the method [Stateless Chat using inline context]\n",
        "#       # \"credentials\": {\n",
        "#       #     \"oauth\": {\n",
        "#       #         \"token\": {\n",
        "#       #           \"access_token\": \"your_looker_access_token\",\n",
        "#       #         }\n",
        "#       #     }\n",
        "#       # }\n",
        "#     }\n",
<<<<<<< HEAD
        "# }\n"
=======
        "# }"
>>>>>>> fbf744c7
      ]
    },
    {
      "cell_type": "code",
      "execution_count": null,
<<<<<<< HEAD
      "metadata": {},
=======
      "metadata": {
        "id": "61cf3fddad05"
      },
>>>>>>> fbf744c7
      "outputs": [],
      "source": [
        "# @title Looker Studio Datasource\n",
        "\n",
        "looker_studio_data_source = {\n",
        "    \"studio\":{\n",
        "        \"studio_references\":\n",
        "         [\n",
        "            {\n",
        "              \"datasource_id\": \"your_studio_datasource_id\"\n",
        "            }\n",
        "         ]\n",
        "    }\n",
        "}\n"
      ]
    },
    {
      "cell_type": "markdown",
      "metadata": {},
      "source": [
        "# Environment"
      ]
    },
    {
      "cell_type": "markdown",
      "metadata": {
        "id": "66e0d8583aa7"
      },
      "source": [
        "# Environment"
      ]
    },
    {
      "cell_type": "code",
      "execution_count": null,
      "metadata": {
        "id": "OE6bPKsyw_Jy"
      },
      "outputs": [],
      "source": [
<<<<<<< HEAD
        "\n",
=======
>>>>>>> fbf744c7
        "# ENVIRONMENT OPTIONS: prod, autopush, staging\n",
        "environment = \"prod\"  # @param {type:\"string\"}\n",
        "\n",
        "base_url = \"https://geminidataanalytics.googleapis.com\"\n",
        "\n",
        "if environment == \"autopush\":\n",
        "    base_url = \"https://autopush-geminidataanalytics.sandbox.googleapis.com\"\n",
        "elif environment == \"staging\":\n",
        "    base_url = \"https://staging-geminidataanalytics.sandbox.googleapis.com\"\n",
        "else:\n",
        "    base_url = \"https://geminidataanalytics.googleapis.com\""
      ]
    },
    {
      "cell_type": "markdown",
      "metadata": {
        "id": "52oJ2poOfHCp"
      },
      "source": [
        "# Data Agent Services"
      ]
    },
    {
      "cell_type": "code",
      "execution_count": null,
      "metadata": {
        "id": "RuYxbQSmjSeD"
      },
      "outputs": [],
      "source": [
        "# @title Create Data Agent\n",
        "\n",
        "data_agent_id = \"data_agent_1\"  # @param {type:\"string\"}\n",
        "\n",
<<<<<<< HEAD
        "data_agent_url = (\n",
        "    f\"{base_url}/{api_version}/projects/{billing_project}/locations/{location}/dataAgents\"\n",
        ")\n",
=======
        "data_agent_url = f\"{base_url}/{api_version}/projects/{billing_project}/locations/{location}/dataAgents\"\n",
>>>>>>> fbf744c7
        "\n",
        "data_agent_payload = {\n",
        "    \"name\": f\"projects/{billing_project}/locations/{location}/dataAgents/{data_agent_id}\",  # Optional\n",
        "    \"description\": \"This is the description of data_agent.\",  # Optional\n",
        "    \"data_analytics_agent\": {\n",
        "        \"published_context\": {\n",
        "            \"datasource_references\": bigquery_data_sources,\n",
        "            \"system_instruction\": system_instruction,\n",
<<<<<<< HEAD
        "            \"example_queries\": example_queries, # Optional - Only supported for BigQuery\n",
=======
        "            \"example_queries\": example_queries,  # Optional - Only supported for BigQuery\n",
>>>>>>> fbf744c7
        "            \"options\": {\n",
        "                \"analysis\": {\n",
        "                    # Optional - if wanting to use advanced analysis with python\n",
        "                    \"python\": {\"enabled\": True}\n",
        "                }\n",
        "            },\n",
        "        }\n",
        "    },\n",
        "}\n",
        "\n",
        "params = {\"data_agent_id\": data_agent_id}  # Optional\n",
        "\n",
        "data_agent_response = requests.post(\n",
        "    data_agent_url, params=params, json=data_agent_payload, headers=headers\n",
        ")\n",
        "\n",
        "if data_agent_response.status_code == 200:\n",
        "    print(\"Data Agent created successfully!\")\n",
        "    print(json.dumps(data_agent_response.json(), indent=2))\n",
        "else:\n",
        "    print(f\"Error creating Data Agent: {data_agent_response.status_code}\")\n",
        "    print(data_agent_response.text)"
      ]
    },
    {
      "cell_type": "code",
      "execution_count": null,
      "metadata": {
        "cellView": "form",
        "id": "gKeVQqsGkyqT"
      },
      "outputs": [],
      "source": [
        "# @title Get Data Agent\n",
        "\n",
        "data_agent_id = \"data_agent_1\"  # @param {type:\"string\"}\n",
        "\n",
        "data_agent_url = f\"{base_url}/{api_version}/projects/{billing_project}/locations/{location}/dataAgents/{data_agent_id}\"\n",
        "\n",
        "data_agent_response = requests.get(data_agent_url, headers=headers)\n",
        "\n",
        "if data_agent_response.status_code == 200:\n",
        "    print(\"Fetched Data Agent successfully!\")\n",
        "    print(json.dumps(data_agent_response.json(), indent=2))\n",
        "else:\n",
        "    print(f\"Error: {data_agent_response.status_code}\")\n",
        "    print(data_agent_response.text)"
      ]
    },
    {
      "cell_type": "code",
      "execution_count": null,
      "metadata": {
        "cellView": "form",
        "id": "VP2oNORjo4bc"
      },
      "outputs": [],
      "source": [
        "# @title List Data Agents\n",
        "\n",
        "data_agent_url = f\"{base_url}/{api_version}/projects/{billing_project}/locations/{location}/dataAgents\"\n",
        "\n",
        "data_agent_response = requests.get(data_agent_url, headers=headers)\n",
        "\n",
        "if data_agent_response.status_code == 200:\n",
        "    print(\"Data Agents Listed successfully!\")\n",
        "    print(json.dumps(data_agent_response.json(), indent=2))\n",
        "else:\n",
        "    print(f\"Error Listing Data Agents: {data_agent_response.status_code}\")\n",
        "    print(data_agent_response.text)"
      ]
    },
    {
      "cell_type": "code",
      "execution_count": null,
      "metadata": {},
      "outputs": [],
      "source": [
        "# @title List Accessible Data Agents\n",
        "\n",
        "data_agent_url = f\"{base_url}/{api_version}/projects/{billing_project}/locations/{location}/dataAgents:listAccessible\"\n",
        "\n",
        "# Choose the desired creator filter\n",
        "creator_filter = \"NONE\"  #@param [\"NONE\", \"CREATOR_ONLY\", \"NOT_CREATOR_ONLY\"]\n",
        "\n",
        "# Add the creator_filter as a query parameter\n",
        "params = {\n",
        "    \"creator_filter\": creator_filter\n",
        "}\n",
        "\n",
        "data_agent_response = requests.get(\n",
        "    data_agent_url, headers=headers, params=params\n",
        ")\n",
        "\n",
        "if data_agent_response.status_code == 200:\n",
        "    print(\"Data Agents Listed successfully!\")\n",
        "    print(json.dumps(data_agent_response.json(), indent=2))\n",
        "else:\n",
        "    print(f\"Error Listing Data Agents: {data_agent_response.status_code}\")\n",
        "    print(data_agent_response.text)"
      ]
    },
    {
      "cell_type": "code",
      "execution_count": null,
      "metadata": {
        "cellView": "form",
        "id": "-S7AIL1OeXnu"
      },
      "outputs": [],
      "source": [
        "# @title Update Data Agent\n",
        "\n",
        "data_agent_id = \"data_agent_1\"  # @param {type:\"string\"}\n",
        "\n",
        "data_agent_url = f\"{base_url}/{api_version}/projects/{billing_project}/locations/{location}/dataAgents/{data_agent_id}\"\n",
        "\n",
        "payload = {\n",
        "    \"description\": \"This is the latest description of data_agent.\",\n",
        "    \"data_analytics_agent\": {\n",
        "        \"published_context\": {\n",
        "            \"datasource_references\": bigquery_data_sources,\n",
        "            \"system_instruction\": system_instruction,\n",
        "        }\n",
        "    },\n",
        "}\n",
        "\n",
        "fields = [\"description\", \"data_analytics_agent\"]\n",
        "params = {\"updateMask\": \",\".join(fields)}\n",
        "\n",
        "data_agent_response = requests.patch(\n",
        "    data_agent_url, headers=headers, params=params, json=payload\n",
        ")\n",
        "\n",
        "if data_agent_response.status_code == 200:\n",
        "    print(\"Data Agent updated successfully!\")\n",
        "    print(json.dumps(data_agent_response.json(), indent=2))\n",
        "else:\n",
        "    print(f\"Error Updating Data Agent: {data_agent_response.status_code}\")\n",
        "    print(data_agent_response.text)"
      ]
    },
    {
      "cell_type": "code",
      "execution_count": null,
      "metadata": {
        "id": "TjZfg2lVF8Jl"
      },
      "outputs": [],
      "source": [
        "# @title [Agent Sharing] Set IAM Policy for Data Agent\n",
        "\n",
        "\n",
        "\"\"\" PLEASE NOTE THIS API CALLS OVERRIDES EXISTING PERMISSION FOR THE RESOURCE.\n",
        "For preserving existing policy in practise call Get IAM policy to fetch existing policy and pass it along with additional changes\n",
        "in the call to Set IAM Policy\n",
        "\"\"\"\n",
        "data_agent_id = \"data_agent_1\"  # @param {type:\"string\"}\n",
        "users = \"abc@google.com, wxyz@google.com\"  # @param {type:\"string\"}\n",
        "\n",
        "data_agent_url = f\"{base_url}/{api_version}/projects/{billing_project}/locations/{location}/dataAgents/{data_agent_id}:setIamPolicy\"\n",
        "\n",
        "\n",
        "# Request body\n",
        "payload = {\n",
        "    \"policy\": {\n",
        "        \"bindings\": [\n",
        "            {\n",
        "                \"role\": \"roles/geminidataanalytics.dataAgentEditor\",\n",
        "                \"members\": [f\"user:{i.strip()}\" for i in users.split(\",\")],\n",
        "            }\n",
        "        ]\n",
        "    }\n",
        "}\n",
        "\n",
        "data_agent_response = requests.post(data_agent_url, headers=headers, json=payload)\n",
        "\n",
        "if data_agent_response.status_code == 200:\n",
        "    print(\"IAM Policy set successfully!\")\n",
        "    print(json.dumps(data_agent_response.json(), indent=2))\n",
        "else:\n",
        "    print(f\"Error setting IAM policy: {data_agent_response.status_code}\")\n",
        "    print(data_agent_response.text)"
      ]
    },
    {
      "cell_type": "code",
      "execution_count": null,
      "metadata": {
        "cellView": "form",
        "id": "kHt_lhjh3LtS"
      },
      "outputs": [],
      "source": [
        "# @title [Agent Sharing] Get IAM Policy for Data Agent\n",
        "\n",
        "data_agent_id = \"data_agent_1\"  # @param {type:\"string\"}\n",
        "\n",
        "data_agent_url = f\"{base_url}/{api_version}/projects/{billing_project}/locations/{location}/dataAgents/{data_agent_id}:getIamPolicy\"\n",
        "\n",
        "# Request body\n",
        "payload = {\n",
        "    \"resource\": f\"projects/{billing_project}/locations/{location}/dataAgents/{data_agent_id}\"\n",
        "}\n",
        "\n",
        "data_agent_response = requests.post(data_agent_url, headers=headers, json=payload)\n",
        "\n",
        "if data_agent_response.status_code == 200:\n",
        "    print(\"IAM Policy fetched successfully!\")\n",
        "    print(json.dumps(data_agent_response.json(), indent=2))\n",
        "else:\n",
        "    print(f\"Error fetching IAM policy: {data_agent_response.status_code}\")\n",
        "    print(data_agent_response.text)"
      ]
    },
    {
      "cell_type": "code",
      "execution_count": null,
      "metadata": {
        "cellView": "form",
        "id": "y-wlEDnPrOvO"
      },
      "outputs": [],
      "source": [
        "# @title [Soft Delete] Delete Data Agent\n",
        "\n",
        "data_agent_id = \"data_agent_1\"  # @param {type:\"string\"}\n",
        "\n",
        "data_agent_url = f\"{base_url}/{api_version}/projects/{billing_project}/locations/{location}/dataAgents/{data_agent_id}\"\n",
        "\n",
        "data_agent_response = requests.delete(data_agent_url, headers=headers)\n",
        "\n",
        "if data_agent_response.status_code == 200:\n",
        "    print(\"Data Agent deleted successfully!\")\n",
        "    print(json.dumps(data_agent_response.json(), indent=2))\n",
        "else:\n",
        "    print(f\"Error Deleting Data Agent: {data_agent_response.status_code}\")\n",
        "    print(data_agent_response.text)"
      ]
    },
    {
      "cell_type": "markdown",
      "metadata": {
        "id": "KHQUswQMHkcU"
      },
      "source": [
        "# Data Chat Service"
      ]
    },
    {
      "cell_type": "code",
      "execution_count": null,
      "metadata": {
        "cellView": "form",
        "id": "c9aCGQAYCMx1"
      },
      "outputs": [],
      "source": [
        "# @title Create Conversation\n",
        "\n",
        "data_agent_id = \"data_agent_1\"  # @param {type:\"string\"}\n",
        "conversation_id = \"conversation_1\"  # @param {type:\"string\"}\n",
        "\n",
<<<<<<< HEAD
        "conversation_url = (\n",
        "    f\"{base_url}/{api_version}/projects/{billing_project}/locations/{location}/conversations\"\n",
        ")\n",
=======
        "conversation_url = f\"{base_url}/{api_version}/projects/{billing_project}/locations/{location}/conversations\"\n",
>>>>>>> fbf744c7
        "\n",
        "conversation_payload = {\n",
        "    \"agents\": [\n",
        "        f\"projects/{billing_project}/locations/{location}/dataAgents/{data_agent_id}\"\n",
        "    ],\n",
        "    \"name\": f\"projects/{billing_project}/locations/{location}/conversations/{conversation_id}\",\n",
        "}\n",
        "params = {\"conversation_id\": conversation_id}\n",
        "\n",
        "conversation_response = requests.post(\n",
        "    conversation_url, headers=headers, params=params, json=conversation_payload\n",
        ")\n",
        "\n",
        "if conversation_response.status_code == 200:\n",
        "    print(\"Conversation created successfully!\")\n",
        "    print(json.dumps(conversation_response.json(), indent=2))\n",
        "else:\n",
        "    print(f\"Error creating Conversation: {conversation_response.status_code}\")\n",
        "    print(conversation_response.text)"
      ]
    },
    {
      "cell_type": "code",
      "execution_count": null,
      "metadata": {
        "cellView": "form",
        "id": "RxxC3Er3HpIR"
      },
      "outputs": [],
      "source": [
        "# @title Get Conversation\n",
        "\n",
        "conversation_id = \"conversation_1\"  # @param {type:\"string\"}\n",
        "\n",
        "conversation_url = f\"{base_url}/{api_version}/projects/{billing_project}/locations/{location}/conversations/{conversation_id}\"\n",
        "\n",
        "conversation_response = requests.get(conversation_url, headers=headers)\n",
        "\n",
        "# Handle the response\n",
        "if conversation_response.status_code == 200:\n",
        "    print(\"Conversation fetched successfully!\")\n",
        "    print(json.dumps(conversation_response.json(), indent=2))\n",
        "else:\n",
        "    print(f\"Error while fetching conversation: {conversation_response.status_code}\")\n",
        "    print(conversation_response.text)"
      ]
    },
    {
      "cell_type": "code",
      "execution_count": null,
      "metadata": {
        "cellView": "form",
        "id": "3-3otk_aL6Wi"
      },
      "outputs": [],
      "source": [
        "# @title List Conversation\n",
        "\n",
<<<<<<< HEAD
        "conversation_url = (\n",
        "    f\"{base_url}/{api_version}/projects/{billing_project}/locations/{location}/conversations\"\n",
        ")\n",
=======
        "conversation_url = f\"{base_url}/{api_version}/projects/{billing_project}/locations/{location}/conversations\"\n",
>>>>>>> fbf744c7
        "\n",
        "\n",
        "conversation_response = requests.get(conversation_url, headers=headers)\n",
        "\n",
        "# Handle the response\n",
        "if conversation_response.status_code == 200:\n",
        "    print(\"Conversation fetched successfully!\")\n",
        "    print(json.dumps(conversation_response.json(), indent=2))\n",
        "else:\n",
        "    print(f\"Error while fetching conversation: {conversation_response.status_code}\")\n",
        "    print(conversation_response.text)"
      ]
    },
    {
      "cell_type": "code",
      "execution_count": null,
      "metadata": {
        "cellView": "form",
        "id": "1koXYj2eD8jW"
      },
      "outputs": [],
      "source": [
        "# @title Streaming Chat Messages\n",
        "\n",
        "\n",
        "def is_json(str):\n",
        "    try:\n",
        "        json_object = json_lib.loads(str)\n",
        "    except ValueError as e:\n",
        "        return False\n",
        "    return True\n",
        "\n",
        "\n",
        "def handle_text_response(resp):\n",
        "    parts = resp[\"parts\"]\n",
        "    print(\"\".join(parts))\n",
        "\n",
        "\n",
        "def get_property(data, field_name, default=\"\"):\n",
        "    return data[field_name] if field_name in data else default\n",
        "\n",
        "\n",
        "def display_schema(data):\n",
        "    fields = data[\"fields\"]\n",
        "    df = pd.DataFrame(\n",
        "        {\n",
        "            \"Column\": map(lambda field: get_property(field, \"name\"), fields),\n",
        "            \"Type\": map(lambda field: get_property(field, \"type\"), fields),\n",
        "            \"Description\": map(\n",
        "                lambda field: get_property(field, \"description\", \"-\"), fields\n",
        "            ),\n",
        "            \"Mode\": map(lambda field: get_property(field, \"mode\"), fields),\n",
        "        }\n",
        "    )\n",
        "    display(df)\n",
        "\n",
        "\n",
        "def display_section_title(text):\n",
        "    display(HTML(f\"<h2>{text}</h2>\"))\n",
        "\n",
        "\n",
        "def format_bq_table_ref(table_ref):\n",
        "    return \"{}.{}.{}\".format(\n",
        "        table_ref[\"projectId\"], table_ref[\"datasetId\"], table_ref[\"tableId\"]\n",
        "    )\n",
        "\n",
        "\n",
        "def format_looker_table_ref(table_ref):\n",
        "    return \"lookmlModel: {}, explore: {}\".format(\n",
        "        table_ref[\"lookmlModel\"], table_ref[\"explore\"]\n",
        "    )\n",
        "\n",
        "\n",
        "def display_datasource(datasource):\n",
        "    source_name = \"\"\n",
        "\n",
        "    if \"studioDatasourceId\" in datasource:\n",
        "        source_name = datasource[\"studioDatasourceId\"]\n",
        "    elif \"lookerExploreReference\" in datasource:\n",
        "        source_name = format_looker_table_ref(datasource[\"lookerExploreReference\"])\n",
        "    else:\n",
        "        source_name = format_bq_table_ref(datasource[\"bigqueryTableReference\"])\n",
        "\n",
        "    print(source_name)\n",
        "    display_schema(datasource[\"schema\"])\n",
        "\n",
        "\n",
        "def handle_schema_response(resp):\n",
        "    if \"query\" in resp:\n",
        "        print(resp[\"query\"][\"question\"])\n",
        "    elif \"result\" in resp:\n",
        "        display_section_title(\"Schema resolved\")\n",
        "        print(\"Data sources:\")\n",
        "        for datasource in resp[\"result\"][\"datasources\"]:\n",
        "            display_datasource(datasource)\n",
        "\n",
        "\n",
        "def handle_data_response(resp):\n",
        "    if \"query\" in resp:\n",
        "        query = resp[\"query\"]\n",
        "        display_section_title(\"Retrieval query\")\n",
        "        print(\"Query name: {}\".format(query[\"name\"]))\n",
        "        print(\"Question: {}\".format(query[\"question\"]))\n",
        "        print(\"Data sources:\")\n",
        "        for datasource in query[\"datasources\"]:\n",
        "            display_datasource(datasource)\n",
        "    elif \"generatedSql\" in resp:\n",
        "        display_section_title(\"SQL generated\")\n",
        "        print(resp[\"generatedSql\"])\n",
        "    elif \"result\" in resp:\n",
        "        display_section_title(\"Data retrieved\")\n",
        "\n",
        "        fields = map(\n",
        "            lambda field: get_property(field, \"name\"),\n",
        "            resp[\"result\"][\"schema\"][\"fields\"],\n",
        "        )\n",
        "        dict = {}\n",
        "\n",
        "        for field in fields:\n",
        "            dict[field] = map(\n",
        "                lambda el: get_property(el, field), resp[\"result\"][\"data\"]\n",
        "            )\n",
        "\n",
        "        display(pd.DataFrame(dict))\n",
        "\n",
        "\n",
        "def handle_chart_response(resp):\n",
        "    if \"query\" in resp:\n",
        "        print(resp[\"query\"][\"instructions\"])\n",
        "    elif \"result\" in resp:\n",
        "        vegaConfig = resp[\"result\"][\"vegaConfig\"]\n",
        "        alt.Chart.from_json(json_lib.dumps(vegaConfig)).display()\n",
        "\n",
        "\n",
        "def handle_error(resp):\n",
        "    display_section_title(\"Error\")\n",
        "    print(\"Code: {}\".format(resp[\"code\"]))\n",
        "    print(\"Message: {}\".format(resp[\"message\"]))\n",
        "\n",
        "\n",
        "def get_stream(url, json):\n",
        "    s = requests.Session()\n",
        "\n",
        "    acc = \"\"\n",
        "\n",
        "    with s.post(url, json=json, headers=headers, stream=True) as resp:\n",
        "        for line in resp.iter_lines():\n",
        "            if not line:\n",
        "                continue\n",
        "\n",
        "            decoded_line = str(line, encoding=\"utf-8\")\n",
        "\n",
        "            if decoded_line == \"[{\":\n",
        "                acc = \"{\"\n",
        "            elif decoded_line == \"}]\":\n",
        "                acc += \"}\"\n",
        "            elif decoded_line == \",\":\n",
        "                continue\n",
        "            else:\n",
        "                acc += decoded_line\n",
        "\n",
        "            if not is_json(acc):\n",
        "                continue\n",
        "\n",
        "            data_json = json_lib.loads(acc)\n",
        "\n",
        "            if not \"systemMessage\" in data_json:\n",
        "                if \"error\" in data_json:\n",
        "                    handle_error(data_json[\"error\"])\n",
        "                continue\n",
        "\n",
        "            if \"text\" in data_json[\"systemMessage\"]:\n",
        "                handle_text_response(data_json[\"systemMessage\"][\"text\"])\n",
        "            elif \"schema\" in data_json[\"systemMessage\"]:\n",
        "                handle_schema_response(data_json[\"systemMessage\"][\"schema\"])\n",
        "            elif \"data\" in data_json[\"systemMessage\"]:\n",
        "                handle_data_response(data_json[\"systemMessage\"][\"data\"])\n",
        "            elif \"chart\" in data_json[\"systemMessage\"]:\n",
        "                handle_chart_response(data_json[\"systemMessage\"][\"chart\"])\n",
        "            else:\n",
        "                colored_json = highlight(\n",
        "                    acc, lexers.JsonLexer(), formatters.TerminalFormatter()\n",
        "                )\n",
        "                print(colored_json)\n",
        "            print(\"\\n\")\n",
        "            acc = \"\""
      ]
    },
    {
      "cell_type": "code",
      "execution_count": null,
      "metadata": {
        "cellView": "form",
        "id": "mQ1G8_UnKQjT"
      },
      "outputs": [],
      "source": [
        "# @title [Stateful] Chat using Conversation\n",
        "data_agent_id = \"data_agent_1\"  # @param {type:\"string\"}\n",
        "conversation_id = \"conversation_1\"  # @param {type:\"string\"}\n",
        "question = \"Make a bar graph for the top 5 states by the total number of airports\"  # @param {type:\"string\"}\n",
        "\n",
<<<<<<< HEAD
        "chat_url = f\"{base_url}/{api_version}/projects/{billing_project}/locations/{location}:chat\"\n",
=======
        "chat_url = (\n",
        "    f\"{base_url}/{api_version}/projects/{billing_project}/locations/{location}:chat\"\n",
        ")\n",
>>>>>>> fbf744c7
        "\n",
        "# Construct the payload\n",
        "chat_payload = {\n",
        "    \"parent\": f\"projects/{billing_project}/locations/global\",\n",
<<<<<<< HEAD
        "    \"messages\": [\n",
        "        {\n",
        "            \"userMessage\": {\n",
        "                \"text\": question\n",
        "            }\n",
        "        }\n",
        "    ],\n",
=======
        "    \"messages\": [{\"userMessage\": {\"text\": question}}],\n",
>>>>>>> fbf744c7
        "    \"conversation_reference\": {\n",
        "        \"conversation\": f\"projects/{billing_project}/locations/{location}/conversations/{conversation_id}\",\n",
        "        \"data_agent_context\": {\n",
        "            \"data_agent\": f\"projects/{billing_project}/locations/{location}/dataAgents/{data_agent_id}\",\n",
        "            # \"credentials\": looker_credentials #Uncomment this if your dataAgent contains looker as dataSource\n",
        "        },\n",
        "    },\n",
        "}\n",
        "\n",
        "# Call get_stream method to stream the response\n",
        "get_stream(chat_url, chat_payload)"
      ]
    },
    {
      "cell_type": "code",
      "execution_count": null,
      "metadata": {
        "cellView": "form",
        "id": "p0vGFMmzI8BH"
      },
      "outputs": [],
      "source": [
        "# @title [Stateless] Chat using Data Agent\n",
        "\n",
        "data_agent_id = \"data_agent_1\"  # @param {type:\"string\"}\n",
        "question = \"Make a bar graph for the top 5 states by the total number of airports\"  # @param {type:\"string\"}\n",
        "\n",
<<<<<<< HEAD
        "chat_url = f\"{base_url}/{api_version}/projects/{billing_project}/locations/{location}:chat\"\n",
=======
        "chat_url = (\n",
        "    f\"{base_url}/{api_version}/projects/{billing_project}/locations/{location}:chat\"\n",
        ")\n",
>>>>>>> fbf744c7
        "\n",
        "# Construct the payload\n",
        "chat_payload = {\n",
        "    \"parent\": f\"projects/{billing_project}/locations/global\",\n",
<<<<<<< HEAD
        "    \"messages\": [\n",
        "        {\n",
        "            \"userMessage\": {\n",
        "                \"text\": question\n",
        "            }\n",
        "        }\n",
        "    ],\n",
=======
        "    \"messages\": [{\"userMessage\": {\"text\": question}}],\n",
>>>>>>> fbf744c7
        "    \"data_agent_context\": {\n",
        "        \"data_agent\": f\"projects/{billing_project}/locations/{location}/dataAgents/{data_agent_id}\",\n",
        "        # \"credentials\": looker_credentials #Uncomment this if your dataAgent contains looker as dataSource\n",
        "    },\n",
        "}\n",
        "\n",
        "# Call get_stream method to stream the response\n",
        "get_stream(chat_url, chat_payload)"
      ]
    },
    {
      "cell_type": "code",
      "execution_count": null,
      "metadata": {
        "cellView": "form",
        "id": "-S5ccMveLG3f"
      },
      "outputs": [],
      "source": [
        "# @title [Stateless] Chat using Inline Context\n",
        "\n",
        "chat_url = f\"{base_url}/{api_version}/projects/{billing_project}/locations/global:chat\"\n",
        "\n",
        "question = \"Show the schema of datasource\"  # @param {type:\"string\"}\n",
        "\n",
        "# Construct the payload\n",
        "chat_payload = {\n",
        "    \"parent\": f\"projects/{billing_project}/locations/global\",\n",
        "    \"messages\": [{\"userMessage\": {\"text\": question}}],\n",
        "    \"inline_context\": {\n",
        "        \"datasource_references\": bigquery_data_sources,\n",
<<<<<<< HEAD
        "        \"example_queries\": example_queries, # Optional - Only supported for BigQuery\n",
=======
        "        \"example_queries\": example_queries,  # Optional - Only supported for BigQuery\n",
>>>>>>> fbf744c7
        "        \"options\": {\n",
        "            \"analysis\": {\n",
        "                # Optional - if wanting to use advanced analysis with python\n",
        "                \"python\": {\"enabled\": True}\n",
        "            }\n",
        "        },\n",
        "    },\n",
        "}\n",
        "\n",
        "# Call get_stream method to stream the response\n",
        "get_stream(chat_url, chat_payload)"
      ]
    },
    {
      "cell_type": "code",
      "execution_count": null,
      "metadata": {
        "cellView": "form",
        "id": "Ioj6gG8wMedz"
      },
      "outputs": [],
      "source": [
        "# @title List Messages\n",
        "\n",
        "conversation_id = \"conversation_1\"  # @param {type:\"string\"}\n",
        "\n",
        "conversation_url = f\"{base_url}/{api_version}/projects/{billing_project}/locations/{location}/conversations/{conversation_id}/messages\"\n",
        "\n",
        "conversation_response = requests.get(conversation_url, headers=headers)\n",
        "\n",
        "# Handle the response\n",
        "if conversation_response.status_code == 200:\n",
        "    print(\"Conversation fetched successfully!\")\n",
        "    print(json.dumps(conversation_response.json(), indent=2))\n",
        "else:\n",
        "    print(f\"Error while fetching conversation: {conversation_response.status_code}\")\n",
        "    print(conversation_response.text)"
      ]
    },
    {
      "cell_type": "markdown",
      "metadata": {
        "id": "wdhjfwM3tF4G"
      },
      "source": [
        "## Multi-turn Conversation with Data Agent or Inline Context"
      ]
    },
    {
      "cell_type": "code",
      "execution_count": null,
      "metadata": {
        "cellView": "form",
        "id": "Lr3vhcG5tNjm"
      },
      "outputs": [],
      "source": [
        "# @title get_stream function for multi-turn conversation\n",
        "\n",
        "# NOTE: This methods is same as get_stream() method present in Streaming Chat Messages section.\n",
        "# The only difference is that - here we are storing the response in an array \"conversation_messages\" to save the conversation.\n",
        "\n",
        "\n",
        "def get_stream_multi_turn(url, json, conversation_messages):\n",
        "    s = requests.Session()\n",
        "\n",
        "    acc = \"\"\n",
        "\n",
        "    with s.post(url, json=json, headers=headers, stream=True) as resp:\n",
        "        for line in resp.iter_lines():\n",
        "            if not line:\n",
        "                continue\n",
        "\n",
        "            decoded_line = str(line, encoding=\"utf-8\")\n",
        "\n",
        "            if decoded_line == \"[{\":\n",
        "                acc = \"{\"\n",
        "            elif decoded_line == \"}]\":\n",
        "                acc += \"}\"\n",
        "            elif decoded_line == \",\":\n",
        "                continue\n",
        "            else:\n",
        "                acc += decoded_line\n",
        "\n",
        "            if not is_json(acc):\n",
        "                continue\n",
        "\n",
        "            data_json = json_lib.loads(acc)\n",
        "            # Store the response to be used in next iteration.\n",
        "            conversation_messages.append(data_json)\n",
        "\n",
        "            if not \"systemMessage\" in data_json:\n",
        "                if \"error\" in data_json:\n",
        "                    handle_error(data_json[\"error\"])\n",
        "                continue\n",
        "\n",
        "            if \"text\" in data_json[\"systemMessage\"]:\n",
        "                handle_text_response(data_json[\"systemMessage\"][\"text\"])\n",
        "            elif \"schema\" in data_json[\"systemMessage\"]:\n",
        "                handle_schema_response(data_json[\"systemMessage\"][\"schema\"])\n",
        "            elif \"data\" in data_json[\"systemMessage\"]:\n",
        "                handle_data_response(data_json[\"systemMessage\"][\"data\"])\n",
        "            elif \"chart\" in data_json[\"systemMessage\"]:\n",
        "                handle_chart_response(data_json[\"systemMessage\"][\"chart\"])\n",
        "            else:\n",
        "                colored_json = highlight(\n",
        "                    acc, lexers.JsonLexer(), formatters.TerminalFormatter()\n",
        "                )\n",
        "                print(colored_json)\n",
        "            print(\"\\n\")\n",
        "            acc = \"\""
      ]
    },
    {
      "cell_type": "code",
      "execution_count": null,
      "metadata": {
        "cellView": "form",
        "id": "In8Gtf_Yte_i"
      },
      "outputs": [],
      "source": [
        "# @title Multi-turn Conversation helper function\n",
        "chat_url = f\"{base_url}/{api_version}/projects/{billing_project}/locations/global:chat\"\n",
        "\n",
        "# Re-used across requests to track previous turns\n",
        "conversation_messages = []\n",
        "\n",
        "data_agent_id = \"data_agent_1\"  # @param {type:\"string\"}\n",
        "\n",
        "# Helper function for calling the API\n",
        "\n",
        "\n",
        "def multi_turn_conversation(msg):\n",
        "\n",
        "    userMessage = {\"userMessage\": {\"text\": msg}}\n",
        "\n",
        "    # Send multi-turn request by including previous turns, plus new message\n",
        "    conversation_messages.append(userMessage)\n",
        "\n",
        "    # Construct the payload\n",
        "    chat_payload = {\n",
        "        \"parent\": f\"projects/{billing_project}/locations/global\",\n",
        "        \"messages\": conversation_messages,\n",
        "        \"data_agent_context\": {\n",
        "            \"data_agent\": f\"projects/{billing_project}/locations/{location}/dataAgents/{data_agent_id}\",\n",
        "            # \"credentials\": looker_credentials # Uncomment this if your dataAgent contains looker as dataSource\n",
        "        },\n",
        "        # uncomment the lines below when using chat with inline_context\n",
        "        # \"inline_context\": {\n",
        "        #     \"datasource_references\": bigquery_data_sources,\n",
        "        # }\n",
        "    }\n",
        "\n",
        "    # Call get_stream_multi_turn method to stream the response\n",
        "    get_stream_multi_turn(chat_url, chat_payload, conversation_messages)"
      ]
    },
    {
      "cell_type": "code",
      "execution_count": null,
      "metadata": {
        "id": "M_8Lvo68thp4"
      },
      "outputs": [],
      "source": [
        "# Send first-turn request\n",
        "multi_turn_conversation(\"List of the top 5 states by the total number of airports\")"
      ]
    },
    {
      "cell_type": "code",
      "execution_count": null,
      "metadata": {
        "id": "RFSy-DNTtjf7"
      },
      "outputs": [],
      "source": [
        "# Send follow-up-turn request\n",
        "multi_turn_conversation(\"Can you please make it a pie chart?\")"
      ]
    }
  ],
  "metadata": {
    "colab": {
      "name": "intro_gemini_data_analytics_http.ipynb",
      "toc_visible": true
    },
    "kernelspec": {
      "display_name": "Python 3",
      "name": "python3"
    }
  },
  "nbformat": 4,
  "nbformat_minor": 0
}<|MERGE_RESOLUTION|>--- conflicted
+++ resolved
@@ -150,13 +150,9 @@
     {
       "cell_type": "code",
       "execution_count": null,
-<<<<<<< HEAD
-      "metadata": {},
-=======
       "metadata": {
         "id": "a1fb79c902a9"
       },
->>>>>>> fbf744c7
       "outputs": [],
       "source": [
         "# @title Billing Project and Prompt (System Instruction)\n",
@@ -167,44 +163,21 @@
         "api_version = \"v1beta\"\n",
         "\n",
         "# provide critical context for your Conversational Analytics Agent here\n",
-<<<<<<< HEAD
-        "system_instruction = \"Think like an Analyst\" # @param {type:\"string\"}"
-=======
         "system_instruction = \"Think like an Analyst\"  # @param {type:\"string\"}"
->>>>>>> fbf744c7
-      ]
-    },
-    {
-      "cell_type": "code",
-      "execution_count": null,
-<<<<<<< HEAD
-      "metadata": {},
-=======
+      ]
+    },
+    {
+      "cell_type": "code",
+      "execution_count": null,
       "metadata": {
         "id": "c46d107e7768"
       },
->>>>>>> fbf744c7
       "outputs": [],
       "source": [
         "# @title BigQuery Datasource\n",
         "\n",
         "bigquery_data_sources = {\n",
         "    \"bq\": {\n",
-<<<<<<< HEAD
-        "      \"tableReferences\": [\n",
-        "        {\n",
-        "          \"projectId\": \"bigquery-public-data\",\n",
-        "          \"datasetId\": \"faa\",\n",
-        "          \"tableId\": \"us_airports\"\n",
-        "        },\n",
-        "        {\n",
-        "          \"projectId\": \"bigquery-public-data\",\n",
-        "          \"datasetId\": \"san_francisco\",\n",
-        "          \"tableId\": \"street_trees\"\n",
-        "        },\n",
-        "        # Add more table references here\n",
-        "      ]\n",
-=======
         "        \"tableReferences\": [\n",
         "            {\n",
         "                \"projectId\": \"bigquery-public-data\",\n",
@@ -218,36 +191,24 @@
         "            },\n",
         "            # Add more table references here\n",
         "        ]\n",
->>>>>>> fbf744c7
         "    }\n",
         "}\n",
         "\n",
         "# optional example queries (only leveraged for BigQuery datasources currently)\n",
         "example_queries = [\n",
-<<<<<<< HEAD
-        "  {\n",
-        "      \"naturalLanguageQuestion\": \"What is the highest observed positive longitude?\",\n",
-        "      \"sqlQuery\": \"SELECT MAX(longitude) FROM airports\"\n",
-        "  },\n",
-=======
         "    {\n",
         "        \"naturalLanguageQuestion\": \"What is the highest observed positive longitude?\",\n",
         "        \"sqlQuery\": \"SELECT MAX(longitude) FROM airports\",\n",
         "    },\n",
->>>>>>> fbf744c7
         "]"
       ]
     },
     {
       "cell_type": "code",
       "execution_count": null,
-<<<<<<< HEAD
-      "metadata": {},
-=======
       "metadata": {
         "id": "7ae7bc48aa40"
       },
->>>>>>> fbf744c7
       "outputs": [],
       "source": [
         "# @title Looker Datasource\n",
@@ -274,23 +235,6 @@
         "# }\n",
         "\n",
         "\n",
-<<<<<<< HEAD
-        "\n",
-        "# Looker datasource for PUBLIC Instance\n",
-        "looker_data_source = {\n",
-        "    \"looker\": {\n",
-        "      \"explore_references\": [\n",
-        "          {\n",
-        "            \"looker_instance_uri\": \"https://my_company.looker.com\",\n",
-        "            \"lookml_model\": \"my_model\",\n",
-        "            \"explore\": \"my_explore\",\n",
-        "          },\n",
-        "      ],\n",
-        "      # NOTE -\n",
-        "      # 1. Do not pass looker credentials during create data agent.\n",
-        "      # 2. Uncomment the below line only when running the method [Stateless Chat using inline context]\n",
-        "      # \"credentials\": looker_credentials\n",
-=======
         "# Looker datasource for PUBLIC Instance\n",
         "looker_data_source = {\n",
         "    \"looker\": {\n",
@@ -305,15 +249,10 @@
         "        # 1. Do not pass looker credentials during create data agent.\n",
         "        # 2. Uncomment the below line only when running the method [Stateless Chat using inline context]\n",
         "        # \"credentials\": looker_credentials\n",
->>>>>>> fbf744c7
         "    }\n",
         "}\n",
         "\n",
         "\n",
-<<<<<<< HEAD
-        "\n",
-=======
->>>>>>> fbf744c7
         "# # Looker datasource for PRIVATE Instance\n",
         "\n",
         "# looker_data_source = {\n",
@@ -339,23 +278,15 @@
         "#       #     }\n",
         "#       # }\n",
         "#     }\n",
-<<<<<<< HEAD
-        "# }\n"
-=======
         "# }"
->>>>>>> fbf744c7
-      ]
-    },
-    {
-      "cell_type": "code",
-      "execution_count": null,
-<<<<<<< HEAD
-      "metadata": {},
-=======
+      ]
+    },
+    {
+      "cell_type": "code",
+      "execution_count": null,
       "metadata": {
         "id": "61cf3fddad05"
       },
->>>>>>> fbf744c7
       "outputs": [],
       "source": [
         "# @title Looker Studio Datasource\n",
@@ -396,10 +327,6 @@
       },
       "outputs": [],
       "source": [
-<<<<<<< HEAD
-        "\n",
-=======
->>>>>>> fbf744c7
         "# ENVIRONMENT OPTIONS: prod, autopush, staging\n",
         "environment = \"prod\"  # @param {type:\"string\"}\n",
         "\n",
@@ -434,13 +361,7 @@
         "\n",
         "data_agent_id = \"data_agent_1\"  # @param {type:\"string\"}\n",
         "\n",
-<<<<<<< HEAD
-        "data_agent_url = (\n",
-        "    f\"{base_url}/{api_version}/projects/{billing_project}/locations/{location}/dataAgents\"\n",
-        ")\n",
-=======
         "data_agent_url = f\"{base_url}/{api_version}/projects/{billing_project}/locations/{location}/dataAgents\"\n",
->>>>>>> fbf744c7
         "\n",
         "data_agent_payload = {\n",
         "    \"name\": f\"projects/{billing_project}/locations/{location}/dataAgents/{data_agent_id}\",  # Optional\n",
@@ -449,11 +370,7 @@
         "        \"published_context\": {\n",
         "            \"datasource_references\": bigquery_data_sources,\n",
         "            \"system_instruction\": system_instruction,\n",
-<<<<<<< HEAD
-        "            \"example_queries\": example_queries, # Optional - Only supported for BigQuery\n",
-=======
         "            \"example_queries\": example_queries,  # Optional - Only supported for BigQuery\n",
->>>>>>> fbf744c7
         "            \"options\": {\n",
         "                \"analysis\": {\n",
         "                    # Optional - if wanting to use advanced analysis with python\n",
@@ -717,13 +634,7 @@
         "data_agent_id = \"data_agent_1\"  # @param {type:\"string\"}\n",
         "conversation_id = \"conversation_1\"  # @param {type:\"string\"}\n",
         "\n",
-<<<<<<< HEAD
-        "conversation_url = (\n",
-        "    f\"{base_url}/{api_version}/projects/{billing_project}/locations/{location}/conversations\"\n",
-        ")\n",
-=======
         "conversation_url = f\"{base_url}/{api_version}/projects/{billing_project}/locations/{location}/conversations\"\n",
->>>>>>> fbf744c7
         "\n",
         "conversation_payload = {\n",
         "    \"agents\": [\n",
@@ -782,13 +693,7 @@
       "source": [
         "# @title List Conversation\n",
         "\n",
-<<<<<<< HEAD
-        "conversation_url = (\n",
-        "    f\"{base_url}/{api_version}/projects/{billing_project}/locations/{location}/conversations\"\n",
-        ")\n",
-=======
         "conversation_url = f\"{base_url}/{api_version}/projects/{billing_project}/locations/{location}/conversations\"\n",
->>>>>>> fbf744c7
         "\n",
         "\n",
         "conversation_response = requests.get(conversation_url, headers=headers)\n",
@@ -991,28 +896,14 @@
         "conversation_id = \"conversation_1\"  # @param {type:\"string\"}\n",
         "question = \"Make a bar graph for the top 5 states by the total number of airports\"  # @param {type:\"string\"}\n",
         "\n",
-<<<<<<< HEAD
-        "chat_url = f\"{base_url}/{api_version}/projects/{billing_project}/locations/{location}:chat\"\n",
-=======
         "chat_url = (\n",
         "    f\"{base_url}/{api_version}/projects/{billing_project}/locations/{location}:chat\"\n",
         ")\n",
->>>>>>> fbf744c7
         "\n",
         "# Construct the payload\n",
         "chat_payload = {\n",
         "    \"parent\": f\"projects/{billing_project}/locations/global\",\n",
-<<<<<<< HEAD
-        "    \"messages\": [\n",
-        "        {\n",
-        "            \"userMessage\": {\n",
-        "                \"text\": question\n",
-        "            }\n",
-        "        }\n",
-        "    ],\n",
-=======
         "    \"messages\": [{\"userMessage\": {\"text\": question}}],\n",
->>>>>>> fbf744c7
         "    \"conversation_reference\": {\n",
         "        \"conversation\": f\"projects/{billing_project}/locations/{location}/conversations/{conversation_id}\",\n",
         "        \"data_agent_context\": {\n",
@@ -1040,28 +931,14 @@
         "data_agent_id = \"data_agent_1\"  # @param {type:\"string\"}\n",
         "question = \"Make a bar graph for the top 5 states by the total number of airports\"  # @param {type:\"string\"}\n",
         "\n",
-<<<<<<< HEAD
-        "chat_url = f\"{base_url}/{api_version}/projects/{billing_project}/locations/{location}:chat\"\n",
-=======
         "chat_url = (\n",
         "    f\"{base_url}/{api_version}/projects/{billing_project}/locations/{location}:chat\"\n",
         ")\n",
->>>>>>> fbf744c7
         "\n",
         "# Construct the payload\n",
         "chat_payload = {\n",
         "    \"parent\": f\"projects/{billing_project}/locations/global\",\n",
-<<<<<<< HEAD
-        "    \"messages\": [\n",
-        "        {\n",
-        "            \"userMessage\": {\n",
-        "                \"text\": question\n",
-        "            }\n",
-        "        }\n",
-        "    ],\n",
-=======
         "    \"messages\": [{\"userMessage\": {\"text\": question}}],\n",
->>>>>>> fbf744c7
         "    \"data_agent_context\": {\n",
         "        \"data_agent\": f\"projects/{billing_project}/locations/{location}/dataAgents/{data_agent_id}\",\n",
         "        # \"credentials\": looker_credentials #Uncomment this if your dataAgent contains looker as dataSource\n",
@@ -1093,11 +970,7 @@
         "    \"messages\": [{\"userMessage\": {\"text\": question}}],\n",
         "    \"inline_context\": {\n",
         "        \"datasource_references\": bigquery_data_sources,\n",
-<<<<<<< HEAD
-        "        \"example_queries\": example_queries, # Optional - Only supported for BigQuery\n",
-=======
         "        \"example_queries\": example_queries,  # Optional - Only supported for BigQuery\n",
->>>>>>> fbf744c7
         "        \"options\": {\n",
         "            \"analysis\": {\n",
         "                # Optional - if wanting to use advanced analysis with python\n",
